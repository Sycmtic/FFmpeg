--- conflicted
+++ resolved
@@ -1490,13 +1490,6 @@
     protocols
 "
 
-<<<<<<< HEAD
-AVRESAMPLE_COMPONENTS=""
-
-AVUTIL_COMPONENTS=""
-
-=======
->>>>>>> 76481f57
 COMPONENT_LIST="
     $AVCODEC_COMPONENTS
     $AVDEVICE_COMPONENTS
