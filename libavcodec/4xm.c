/*
 * 4XM codec
 * Copyright (c) 2003 Michael Niedermayer
 *
 * This file is part of FFmpeg.
 *
 * FFmpeg is free software; you can redistribute it and/or
 * modify it under the terms of the GNU Lesser General Public
 * License as published by the Free Software Foundation; either
 * version 2.1 of the License, or (at your option) any later version.
 *
 * FFmpeg is distributed in the hope that it will be useful,
 * but WITHOUT ANY WARRANTY; without even the implied warranty of
 * MERCHANTABILITY or FITNESS FOR A PARTICULAR PURPOSE.  See the GNU
 * Lesser General Public License for more details.
 *
 * You should have received a copy of the GNU Lesser General Public
 * License along with FFmpeg; if not, write to the Free Software
 * Foundation, Inc., 51 Franklin Street, Fifth Floor, Boston, MA 02110-1301 USA
 */

/**
 * @file
 * 4XM codec.
 */

#include "libavutil/avassert.h"
#include "libavutil/frame.h"
#include "libavutil/imgutils.h"
#include "libavutil/intreadwrite.h"
#include "avcodec.h"
#include "bytestream.h"
#include "dsputil.h"
#include "get_bits.h"
#include "internal.h"


#define BLOCK_TYPE_VLC_BITS 5
#define ACDC_VLC_BITS 9

#define CFRAME_BUFFER_COUNT 100

static const uint8_t block_type_tab[2][4][8][2] = {
    {
        {    // { 8, 4, 2 } x { 8, 4, 2}
            { 0, 1 }, { 2, 2 }, { 6, 3 }, { 14, 4 }, { 30, 5 }, { 31, 5 }, { 0, 0 }
        }, { // { 8, 4 } x 1
            { 0, 1 }, { 0, 0 }, { 2, 2 }, { 6, 3 }, { 14, 4 }, { 15, 4 }, { 0, 0 }
        }, { // 1 x { 8, 4 }
            { 0, 1 }, { 2, 2 }, { 0, 0 }, { 6, 3 }, { 14, 4 }, { 15, 4 }, { 0, 0 }
        }, { // 1 x 2, 2 x 1
            { 0, 1 }, { 0, 0 }, { 0, 0 }, { 2, 2 }, { 6, 3 }, { 14, 4 }, { 15, 4 }
        }
    }, {
        {   // { 8, 4, 2 } x { 8, 4, 2}
            { 1, 2 }, { 4, 3 }, { 5, 3 }, { 0, 2 }, { 6, 3 }, { 7, 3 }, { 0, 0 }
        }, {// { 8, 4 } x 1
            { 1, 2 }, { 0, 0 }, { 2, 2 }, { 0, 2 }, { 6, 3 }, { 7, 3 }, { 0, 0 }
        }, {// 1 x { 8, 4 }
            { 1, 2 }, { 2, 2 }, { 0, 0 }, { 0, 2 }, { 6, 3 }, { 7, 3 }, { 0, 0 }
        }, {// 1 x 2, 2 x 1
            { 1, 2 }, { 0, 0 }, { 0, 0 }, { 0, 2 }, { 2, 2 }, { 6, 3 }, { 7, 3 }
      }
    }
};

static const uint8_t size2index[4][4] = {
    { -1, 3, 1, 1 },
    {  3, 0, 0, 0 },
    {  2, 0, 0, 0 },
    {  2, 0, 0, 0 },
};

static const int8_t mv[256][2] = {
    {   0,   0 }, {   0,  -1 }, {  -1,   0 }, {   1,   0 }, {   0,   1 }, {  -1,  -1 }, {   1,  -1 }, {  -1,   1 },
    {   1,   1 }, {   0,  -2 }, {  -2,   0 }, {   2,   0 }, {   0,   2 }, {  -1,  -2 }, {   1,  -2 }, {  -2,  -1 },
    {   2,  -1 }, {  -2,   1 }, {   2,   1 }, {  -1,   2 }, {   1,   2 }, {  -2,  -2 }, {   2,  -2 }, {  -2,   2 },
    {   2,   2 }, {   0,  -3 }, {  -3,   0 }, {   3,   0 }, {   0,   3 }, {  -1,  -3 }, {   1,  -3 }, {  -3,  -1 },
    {   3,  -1 }, {  -3,   1 }, {   3,   1 }, {  -1,   3 }, {   1,   3 }, {  -2,  -3 }, {   2,  -3 }, {  -3,  -2 },
    {   3,  -2 }, {  -3,   2 }, {   3,   2 }, {  -2,   3 }, {   2,   3 }, {   0,  -4 }, {  -4,   0 }, {   4,   0 },
    {   0,   4 }, {  -1,  -4 }, {   1,  -4 }, {  -4,  -1 }, {   4,  -1 }, {   4,   1 }, {  -1,   4 }, {   1,   4 },
    {  -3,  -3 }, {  -3,   3 }, {   3,   3 }, {  -2,  -4 }, {  -4,  -2 }, {   4,  -2 }, {  -4,   2 }, {  -2,   4 },
    {   2,   4 }, {  -3,  -4 }, {   3,  -4 }, {   4,  -3 }, {  -5,   0 }, {  -4,   3 }, {  -3,   4 }, {   3,   4 },
    {  -1,  -5 }, {  -5,  -1 }, {  -5,   1 }, {  -1,   5 }, {  -2,  -5 }, {   2,  -5 }, {   5,  -2 }, {   5,   2 },
    {  -4,  -4 }, {  -4,   4 }, {  -3,  -5 }, {  -5,  -3 }, {  -5,   3 }, {   3,   5 }, {  -6,   0 }, {   0,   6 },
    {  -6,  -1 }, {  -6,   1 }, {   1,   6 }, {   2,  -6 }, {  -6,   2 }, {   2,   6 }, {  -5,  -4 }, {   5,   4 },
    {   4,   5 }, {  -6,  -3 }, {   6,   3 }, {  -7,   0 }, {  -1,  -7 }, {   5,  -5 }, {  -7,   1 }, {  -1,   7 },
    {   4,  -6 }, {   6,   4 }, {  -2,  -7 }, {  -7,   2 }, {  -3,  -7 }, {   7,  -3 }, {   3,   7 }, {   6,  -5 },
    {   0,  -8 }, {  -1,  -8 }, {  -7,  -4 }, {  -8,   1 }, {   4,   7 }, {   2,  -8 }, {  -2,   8 }, {   6,   6 },
    {  -8,   3 }, {   5,  -7 }, {  -5,   7 }, {   8,  -4 }, {   0,  -9 }, {  -9,  -1 }, {   1,   9 }, {   7,  -6 },
    {  -7,   6 }, {  -5,  -8 }, {  -5,   8 }, {  -9,   3 }, {   9,  -4 }, {   7,  -7 }, {   8,  -6 }, {   6,   8 },
    {  10,   1 }, { -10,   2 }, {   9,  -5 }, {  10,  -3 }, {  -8,  -7 }, { -10,  -4 }, {   6,  -9 }, { -11,   0 },
    {  11,   1 }, { -11,  -2 }, {  -2,  11 }, {   7,  -9 }, {  -7,   9 }, {  10,   6 }, {  -4,  11 }, {   8,  -9 },
    {   8,   9 }, {   5,  11 }, {   7, -10 }, {  12,  -3 }, {  11,   6 }, {  -9,  -9 }, {   8,  10 }, {   5,  12 },
    { -11,   7 }, {  13,   2 }, {   6, -12 }, {  10,   9 }, { -11,   8 }, {  -7,  12 }, {   0,  14 }, {  14,  -2 },
    {  -9,  11 }, {  -6,  13 }, { -14,  -4 }, {  -5, -14 }, {   5,  14 }, { -15,  -1 }, { -14,  -6 }, {   3, -15 },
    {  11, -11 }, {  -7,  14 }, {  -5,  15 }, {   8, -14 }, {  15,   6 }, {   3,  16 }, {   7, -15 }, { -16,   5 },
    {   0,  17 }, { -16,  -6 }, { -10,  14 }, { -16,   7 }, {  12,  13 }, { -16,   8 }, { -17,   6 }, { -18,   3 },
    {  -7,  17 }, {  15,  11 }, {  16,  10 }, {   2, -19 }, {   3, -19 }, { -11, -16 }, { -18,   8 }, { -19,  -6 },
    {   2, -20 }, { -17, -11 }, { -10, -18 }, {   8,  19 }, { -21,  -1 }, { -20,   7 }, {  -4,  21 }, {  21,   5 },
    {  15,  16 }, {   2, -22 }, { -10, -20 }, { -22,   5 }, {  20, -11 }, {  -7, -22 }, { -12,  20 }, {  23,  -5 },
    {  13, -20 }, {  24,  -2 }, { -15,  19 }, { -11,  22 }, {  16,  19 }, {  23, -10 }, { -18, -18 }, {  -9, -24 },
    {  24, -10 }, {  -3,  26 }, { -23,  13 }, { -18, -20 }, {  17,  21 }, {  -4,  27 }, {  27,   6 }, {   1, -28 },
    { -11,  26 }, { -17, -23 }, {   7,  28 }, {  11, -27 }, {  29,   5 }, { -23, -19 }, { -28, -11 }, { -21,  22 },
    { -30,   7 }, { -17,  26 }, { -27,  16 }, {  13,  29 }, {  19, -26 }, {  10, -31 }, { -14, -30 }, {  20, -27 },
    { -29,  18 }, { -16, -31 }, { -28, -22 }, {  21, -30 }, { -25,  28 }, {  26, -29 }, {  25, -32 }, { -32, -32 }
};

/* This is simply the scaled down elementwise product of the standard JPEG
 * quantizer table and the AAN premul table. */
static const uint8_t dequant_table[64] = {
    16, 15, 13, 19, 24, 31, 28, 17,
    17, 23, 25, 31, 36, 63, 45, 21,
    18, 24, 27, 37, 52, 59, 49, 20,
    16, 28, 34, 40, 60, 80, 51, 20,
    18, 31, 48, 66, 68, 86, 56, 21,
    19, 38, 56, 59, 64, 64, 48, 20,
    27, 48, 55, 55, 56, 51, 35, 15,
    20, 35, 34, 32, 31, 22, 15,  8,
};

static VLC block_type_vlc[2][4];


typedef struct CFrameBuffer {
    unsigned int allocated_size;
    unsigned int size;
    int id;
    uint8_t *data;
} CFrameBuffer;

typedef struct FourXContext {
    AVCodecContext *avctx;
    DSPContext dsp;
<<<<<<< HEAD
    AVFrame *current_picture, *last_picture;
=======
    uint16_t *frame_buffer;
    uint16_t *last_frame_buffer;
>>>>>>> fe80fa53
    GetBitContext pre_gb;          ///< ac/dc prefix
    GetBitContext gb;
    GetByteContext g;
    GetByteContext g2;
    int mv[256];
    VLC pre_vlc;
    int last_dc;
    DECLARE_ALIGNED(16, int16_t, block)[6][64];
    void *bitstream_buffer;
    unsigned int bitstream_buffer_size;
    int version;
    CFrameBuffer cfrm[CFRAME_BUFFER_COUNT];
} FourXContext;


#define FIX_1_082392200  70936
#define FIX_1_414213562  92682
#define FIX_1_847759065 121095
#define FIX_2_613125930 171254

#define MULTIPLY(var, const) (((var) * (const)) >> 16)

static void idct(int16_t block[64])
{
    int tmp0, tmp1, tmp2, tmp3, tmp4, tmp5, tmp6, tmp7;
    int tmp10, tmp11, tmp12, tmp13;
    int z5, z10, z11, z12, z13;
    int i;
    int temp[64];

    for (i = 0; i < 8; i++) {
        tmp10 = block[8 * 0 + i] + block[8 * 4 + i];
        tmp11 = block[8 * 0 + i] - block[8 * 4 + i];

        tmp13 = block[8 * 2 + i] + block[8 * 6 + i];
        tmp12 = MULTIPLY(block[8 * 2 + i] - block[8 * 6 + i], FIX_1_414213562) - tmp13;

        tmp0 = tmp10 + tmp13;
        tmp3 = tmp10 - tmp13;
        tmp1 = tmp11 + tmp12;
        tmp2 = tmp11 - tmp12;

        z13 = block[8 * 5 + i] + block[8 * 3 + i];
        z10 = block[8 * 5 + i] - block[8 * 3 + i];
        z11 = block[8 * 1 + i] + block[8 * 7 + i];
        z12 = block[8 * 1 + i] - block[8 * 7 + i];

        tmp7  =          z11 + z13;
        tmp11 = MULTIPLY(z11 - z13, FIX_1_414213562);

        z5    = MULTIPLY(z10 + z12, FIX_1_847759065);
        tmp10 = MULTIPLY(z12,  FIX_1_082392200) - z5;
        tmp12 = MULTIPLY(z10, -FIX_2_613125930) + z5;

        tmp6 = tmp12 - tmp7;
        tmp5 = tmp11 - tmp6;
        tmp4 = tmp10 + tmp5;

        temp[8 * 0 + i] = tmp0 + tmp7;
        temp[8 * 7 + i] = tmp0 - tmp7;
        temp[8 * 1 + i] = tmp1 + tmp6;
        temp[8 * 6 + i] = tmp1 - tmp6;
        temp[8 * 2 + i] = tmp2 + tmp5;
        temp[8 * 5 + i] = tmp2 - tmp5;
        temp[8 * 4 + i] = tmp3 + tmp4;
        temp[8 * 3 + i] = tmp3 - tmp4;
    }

    for (i = 0; i < 8 * 8; i += 8) {
        tmp10 = temp[0 + i] + temp[4 + i];
        tmp11 = temp[0 + i] - temp[4 + i];

        tmp13 = temp[2 + i] + temp[6 + i];
        tmp12 = MULTIPLY(temp[2 + i] - temp[6 + i], FIX_1_414213562) - tmp13;

        tmp0 = tmp10 + tmp13;
        tmp3 = tmp10 - tmp13;
        tmp1 = tmp11 + tmp12;
        tmp2 = tmp11 - tmp12;

        z13 = temp[5 + i] + temp[3 + i];
        z10 = temp[5 + i] - temp[3 + i];
        z11 = temp[1 + i] + temp[7 + i];
        z12 = temp[1 + i] - temp[7 + i];

        tmp7  = z11 + z13;
        tmp11 = MULTIPLY(z11 - z13, FIX_1_414213562);

        z5    = MULTIPLY(z10 + z12, FIX_1_847759065);
        tmp10 = MULTIPLY(z12,  FIX_1_082392200) - z5;
        tmp12 = MULTIPLY(z10, -FIX_2_613125930) + z5;

        tmp6 = tmp12 - tmp7;
        tmp5 = tmp11 - tmp6;
        tmp4 = tmp10 + tmp5;

        block[0 + i] = (tmp0 + tmp7) >> 6;
        block[7 + i] = (tmp0 - tmp7) >> 6;
        block[1 + i] = (tmp1 + tmp6) >> 6;
        block[6 + i] = (tmp1 - tmp6) >> 6;
        block[2 + i] = (tmp2 + tmp5) >> 6;
        block[5 + i] = (tmp2 - tmp5) >> 6;
        block[4 + i] = (tmp3 + tmp4) >> 6;
        block[3 + i] = (tmp3 - tmp4) >> 6;
    }
}

static av_cold void init_vlcs(FourXContext *f)
{
    static VLC_TYPE table[2][4][32][2];
    int i, j;

    for (i = 0; i < 2; i++) {
        for (j = 0; j < 4; j++) {
            block_type_vlc[i][j].table           = table[i][j];
            block_type_vlc[i][j].table_allocated = 32;
            init_vlc(&block_type_vlc[i][j], BLOCK_TYPE_VLC_BITS, 7,
                     &block_type_tab[i][j][0][1], 2, 1,
                     &block_type_tab[i][j][0][0], 2, 1,
                     INIT_VLC_USE_NEW_STATIC);
        }
    }
}

static void init_mv(FourXContext *f, int linesize)
{
    int i;

    for (i = 0; i < 256; i++) {
        if (f->version > 1)
            f->mv[i] = mv[i][0] + mv[i][1] * linesize / 2;
        else
            f->mv[i] = (i & 15) - 8 + ((i >> 4) - 8) * linesize / 2;
    }
}

#if HAVE_BIGENDIAN
#define LE_CENTRIC_MUL(dst, src, scale, dc)             \
    {                                                   \
        unsigned tmpval = AV_RN32(src);                 \
        tmpval = (tmpval << 16) | (tmpval >> 16);       \
        tmpval = tmpval * (scale) + (dc);               \
        tmpval = (tmpval << 16) | (tmpval >> 16);       \
        AV_WN32A(dst, tmpval);                          \
    }
#else
#define LE_CENTRIC_MUL(dst, src, scale, dc)              \
    {                                                    \
        unsigned tmpval = AV_RN32(src) * (scale) + (dc); \
        AV_WN32A(dst, tmpval);                           \
    }
#endif

static inline void mcdc(uint16_t *dst, const uint16_t *src, int log2w,
                        int h, int stride, int scale, unsigned dc)
{
    int i;
    dc *= 0x10001;

    switch (log2w) {
    case 0:
        for (i = 0; i < h; i++) {
            dst[0] = scale * src[0] + dc;
            if (scale)
                src += stride;
            dst += stride;
        }
        break;
    case 1:
        for (i = 0; i < h; i++) {
            LE_CENTRIC_MUL(dst, src, scale, dc);
            if (scale)
                src += stride;
            dst += stride;
        }
        break;
    case 2:
        for (i = 0; i < h; i++) {
            LE_CENTRIC_MUL(dst, src, scale, dc);
            LE_CENTRIC_MUL(dst + 2, src + 2, scale, dc);
            if (scale)
                src += stride;
            dst += stride;
        }
        break;
    case 3:
        for (i = 0; i < h; i++) {
            LE_CENTRIC_MUL(dst,     src,     scale, dc);
            LE_CENTRIC_MUL(dst + 2, src + 2, scale, dc);
            LE_CENTRIC_MUL(dst + 4, src + 4, scale, dc);
            LE_CENTRIC_MUL(dst + 6, src + 6, scale, dc);
            if (scale)
                src += stride;
            dst += stride;
        }
        break;
    default:
        av_assert0(0);
    }
}

static int decode_p_block(FourXContext *f, uint16_t *dst, uint16_t *src,
                          int log2w, int log2h, int stride)
{
    const int index = size2index[log2h][log2w];
    const int h     = 1 << log2h;
    int code        = get_vlc2(&f->gb,
                               block_type_vlc[1 - (f->version > 1)][index].table,
                               BLOCK_TYPE_VLC_BITS, 1);
    uint16_t *start = f->last_frame_buffer;
    uint16_t *end   = start + stride * (f->avctx->height - h + 1) - (1 << log2w);
    int ret;
    int scale   = 1;
    unsigned dc = 0;

    av_assert0(code >= 0 && code <= 6 && log2w >= 0);

    if (code == 1) {
        log2h--;
        if ((ret = decode_p_block(f, dst, src, log2w, log2h, stride)) < 0)
            return ret;
        return decode_p_block(f, dst + (stride << log2h),
                              src + (stride << log2h),
                              log2w, log2h, stride);
    } else if (code == 2) {
        log2w--;
        if ((ret = decode_p_block(f, dst , src, log2w, log2h, stride)) < 0)
            return ret;
        return decode_p_block(f, dst + (1 << log2w),
                              src + (1 << log2w),
                              log2w, log2h, stride);
    } else if (code == 6) {
        if (bytestream2_get_bytes_left(&f->g2) < 4) {
            av_log(f->avctx, AV_LOG_ERROR, "wordstream overread\n");
            return AVERROR_INVALIDDATA;
        }
        if (log2w) {
            dst[0]      = bytestream2_get_le16u(&f->g2);
            dst[1]      = bytestream2_get_le16u(&f->g2);
        } else {
            dst[0]      = bytestream2_get_le16u(&f->g2);
            dst[stride] = bytestream2_get_le16u(&f->g2);
        }
        return 0;
    }

    if ((code&3)==0 && bytestream2_get_bytes_left(&f->g) < 1) {
        av_log(f->avctx, AV_LOG_ERROR, "bytestream overread\n");
        return AVERROR_INVALIDDATA;
    }

    if (code == 0) {
        src  += f->mv[bytestream2_get_byte(&f->g)];
    } else if (code == 3 && f->version >= 2) {
        return 0;
    } else if (code == 4) {
        src  += f->mv[bytestream2_get_byte(&f->g)];
        if (bytestream2_get_bytes_left(&f->g2) < 2){
            av_log(f->avctx, AV_LOG_ERROR, "wordstream overread\n");
            return AVERROR_INVALIDDATA;
        }
        dc    = bytestream2_get_le16(&f->g2);
    } else if (code == 5) {
        if (bytestream2_get_bytes_left(&f->g2) < 2){
            av_log(f->avctx, AV_LOG_ERROR, "wordstream overread\n");
            return AVERROR_INVALIDDATA;
        }
        av_assert0(start <= src && src <= end);
        scale = 0;
        dc    = bytestream2_get_le16(&f->g2);
    }

    if (start > src || src > end) {
        av_log(f->avctx, AV_LOG_ERROR, "mv out of pic\n");
        return AVERROR_INVALIDDATA;
    }

    mcdc(dst, src, log2w, h, stride, scale, dc);

    return 0;
}

static int decode_p_frame(FourXContext *f, const uint8_t *buf, int length)
{
    int x, y;
    const int width  = f->avctx->width;
    const int height = f->avctx->height;
    uint16_t *dst    = f->frame_buffer;
    uint16_t *src;
    unsigned int bitstream_size, bytestream_size, wordstream_size, extra,
                 bytestream_offset, wordstream_offset;
    int ret;

<<<<<<< HEAD
    if (!f->last_picture->data[0]) {
        if ((ret = ff_get_buffer(f->avctx, f->last_picture,
                                 AV_GET_BUFFER_FLAG_REF)) < 0) {
            return ret;
        }
        for (y=0; y<f->avctx->height; y++)
            memset(f->last_picture->data[0] + y*f->last_picture->linesize[0], 0, 2*f->avctx->width);
    }

    src = (uint16_t *)f->last_picture->data[0];
=======
    src = f->last_frame_buffer;
>>>>>>> fe80fa53

    if (f->version > 1) {
        extra           = 20;
        if (length < extra)
            return AVERROR_INVALIDDATA;
        bitstream_size  = AV_RL32(buf + 8);
        wordstream_size = AV_RL32(buf + 12);
        bytestream_size = AV_RL32(buf + 16);
    } else {
        extra           = 0;
        bitstream_size  = AV_RL16(buf - 4);
        wordstream_size = AV_RL16(buf - 2);
        bytestream_size = FFMAX(length - bitstream_size - wordstream_size, 0);
    }

    if (bitstream_size > length || bitstream_size >= INT_MAX/8 ||
        bytestream_size > length - bitstream_size ||
        wordstream_size > length - bytestream_size - bitstream_size ||
        extra > length - bytestream_size - bitstream_size - wordstream_size) {
        av_log(f->avctx, AV_LOG_ERROR, "lengths %d %d %d %d\n", bitstream_size, bytestream_size, wordstream_size,
        bitstream_size+ bytestream_size+ wordstream_size - length);
        return AVERROR_INVALIDDATA;
    }

    av_fast_padded_malloc(&f->bitstream_buffer, &f->bitstream_buffer_size,
                          bitstream_size);
    if (!f->bitstream_buffer)
        return AVERROR(ENOMEM);
    f->dsp.bswap_buf(f->bitstream_buffer, (const uint32_t*)(buf + extra),
                     bitstream_size / 4);
    init_get_bits(&f->gb, f->bitstream_buffer, 8 * bitstream_size);

    wordstream_offset = extra + bitstream_size;
    bytestream_offset = extra + bitstream_size + wordstream_size;
    bytestream2_init(&f->g2, buf + wordstream_offset,
                     length - wordstream_offset);
    bytestream2_init(&f->g, buf + bytestream_offset,
                     length - bytestream_offset);

    init_mv(f, width * 2);

    for (y = 0; y < height; y += 8) {
        for (x = 0; x < width; x += 8)
            if ((ret = decode_p_block(f, dst + x, src + x, 3, 3, width)) < 0)
                return ret;
        src += 8 * width;
        dst += 8 * width;
    }

    return 0;
}

/**
 * decode block and dequantize.
 * Note this is almost identical to MJPEG.
 */
static int decode_i_block(FourXContext *f, int16_t *block)
{
    int code, i, j, level, val;

    if (get_bits_left(&f->gb) < 2){
        av_log(f->avctx, AV_LOG_ERROR, "%d bits left before decode_i_block()\n", get_bits_left(&f->gb));
        return -1;
    }

    /* DC coef */
    val = get_vlc2(&f->pre_gb, f->pre_vlc.table, ACDC_VLC_BITS, 3);
    if (val >> 4) {
        av_log(f->avctx, AV_LOG_ERROR, "error dc run != 0\n");
        return AVERROR_INVALIDDATA;
    }

    if (val)
        val = get_xbits(&f->gb, val);

    val        = val * dequant_table[0] + f->last_dc;
    f->last_dc = block[0] = val;
    /* AC coefs */
    i = 1;
    for (;;) {
        code = get_vlc2(&f->pre_gb, f->pre_vlc.table, ACDC_VLC_BITS, 3);

        /* EOB */
        if (code == 0)
            break;
        if (code == 0xf0) {
            i += 16;
        } else {
            if (code & 0xf) {
                level = get_xbits(&f->gb, code & 0xf);
            } else {
                av_log(f->avctx, AV_LOG_ERROR, "0 coeff\n");
                return AVERROR_INVALIDDATA;
            }
            i    += code >> 4;
            if (i >= 64) {
                av_log(f->avctx, AV_LOG_ERROR, "run %d oveflow\n", i);
                return 0;
            }

            j = ff_zigzag_direct[i];
            block[j] = level * dequant_table[j];
            i++;
            if (i >= 64)
                break;
        }
    }

    return 0;
}

static inline void idct_put(FourXContext *f, int x, int y)
{
    int16_t (*block)[64] = f->block;
    int stride           = f->avctx->width;
    int i;
    uint16_t *dst = f->frame_buffer + y * stride + x;

    for (i = 0; i < 4; i++) {
        block[i][0] += 0x80 * 8 * 8;
        idct(block[i]);
    }

    if (!(f->avctx->flags & CODEC_FLAG_GRAY)) {
        for (i = 4; i < 6; i++)
            idct(block[i]);
    }

    /* Note transform is:
     * y  = ( 1b + 4g + 2r) / 14
     * cb = ( 3b - 2g - 1r) / 14
     * cr = (-1b - 4g + 5r) / 14 */
    for (y = 0; y < 8; y++) {
        for (x = 0; x < 8; x++) {
            int16_t *temp = block[(x >> 2) + 2 * (y >> 2)] +
                            2 * (x & 3) + 2 * 8 * (y & 3); // FIXME optimize
            int cb = block[4][x + 8 * y];
            int cr = block[5][x + 8 * y];
            int cg = (cb + cr) >> 1;
            int y;

            cb += cb;

            y               = temp[0];
            dst[0]          = ((y + cb) >> 3) + (((y - cg) & 0xFC) << 3) + (((y + cr) & 0xF8) << 8);
            y               = temp[1];
            dst[1]          = ((y + cb) >> 3) + (((y - cg) & 0xFC) << 3) + (((y + cr) & 0xF8) << 8);
            y               = temp[8];
            dst[stride]     = ((y + cb) >> 3) + (((y - cg) & 0xFC) << 3) + (((y + cr) & 0xF8) << 8);
            y               = temp[9];
            dst[1 + stride] = ((y + cb) >> 3) + (((y - cg) & 0xFC) << 3) + (((y + cr) & 0xF8) << 8);
            dst            += 2;
        }
        dst += 2 * stride - 2 * 8;
    }
}

static int decode_i_mb(FourXContext *f)
{
    int ret;
    int i;

    f->dsp.clear_blocks(f->block[0]);

    for (i = 0; i < 6; i++)
        if ((ret = decode_i_block(f, f->block[i])) < 0)
            return ret;

    return 0;
}

static const uint8_t *read_huffman_tables(FourXContext *f,
                                          const uint8_t * const buf,
                                          int buf_size)
{
    int frequency[512] = { 0 };
    uint8_t flag[512];
    int up[512];
    uint8_t len_tab[257];
    int bits_tab[257];
    int start, end;
    const uint8_t *ptr = buf;
    const uint8_t *ptr_end = buf + buf_size;
    int j;

    memset(up, -1, sizeof(up));

    start = *ptr++;
    end   = *ptr++;
    for (;;) {
        int i;

        if (ptr_end - ptr < FFMAX(end - start + 1, 0) + 1) {
            av_log(f->avctx, AV_LOG_ERROR, "invalid data in read_huffman_tables\n");
            return NULL;
        }

        for (i = start; i <= end; i++)
            frequency[i] = *ptr++;
        start = *ptr++;
        if (start == 0)
            break;

        end = *ptr++;
    }
    frequency[256] = 1;

    while ((ptr - buf) & 3)
        ptr++; // 4byte align

    if (ptr > ptr_end) {
        av_log(f->avctx, AV_LOG_ERROR, "ptr overflow in read_huffman_tables\n");
        return NULL;
    }

    for (j = 257; j < 512; j++) {
        int min_freq[2] = { 256 * 256, 256 * 256 };
        int smallest[2] = { 0, 0 };
        int i;
        for (i = 0; i < j; i++) {
            if (frequency[i] == 0)
                continue;
            if (frequency[i] < min_freq[1]) {
                if (frequency[i] < min_freq[0]) {
                    min_freq[1] = min_freq[0];
                    smallest[1] = smallest[0];
                    min_freq[0] = frequency[i];
                    smallest[0] = i;
                } else {
                    min_freq[1] = frequency[i];
                    smallest[1] = i;
                }
            }
        }
        if (min_freq[1] == 256 * 256)
            break;

        frequency[j]           = min_freq[0] + min_freq[1];
        flag[smallest[0]]      = 0;
        flag[smallest[1]]      = 1;
        up[smallest[0]]        =
        up[smallest[1]]        = j;
        frequency[smallest[0]] = frequency[smallest[1]] = 0;
    }

    for (j = 0; j < 257; j++) {
        int node, len = 0, bits = 0;

        for (node = j; up[node] != -1; node = up[node]) {
            bits += flag[node] << len;
            len++;
            if (len > 31)
                // can this happen at all ?
                av_log(f->avctx, AV_LOG_ERROR,
                       "vlc length overflow\n");
        }

        bits_tab[j] = bits;
        len_tab[j]  = len;
    }

    if (init_vlc(&f->pre_vlc, ACDC_VLC_BITS, 257, len_tab, 1, 1,
                 bits_tab, 4, 4, 0))
        return NULL;

    return ptr;
}

static int mix(int c0, int c1)
{
    int blue  =  2 * (c0 & 0x001F) + (c1 & 0x001F);
    int green = (2 * (c0 & 0x03E0) + (c1 & 0x03E0)) >> 5;
    int red   =  2 * (c0 >> 10)    + (c1 >> 10);
    return red / 3 * 1024 + green / 3 * 32 + blue / 3;
}

static int decode_i2_frame(FourXContext *f, const uint8_t *buf, int length)
{
    int x, y, x2, y2;
    const int width  = f->avctx->width;
    const int height = f->avctx->height;
    const int mbs    = (FFALIGN(width, 16) >> 4) * (FFALIGN(height, 16) >> 4);
<<<<<<< HEAD
    uint16_t *dst    = (uint16_t*)frame->data[0];
    const int stride =            frame->linesize[0]>>1;
    const uint8_t *buf_end = buf + length;
=======
    uint16_t *dst    = f->frame_buffer;
>>>>>>> fe80fa53
    GetByteContext g3;

    if (length < mbs * 8) {
        av_log(f->avctx, AV_LOG_ERROR, "packet size too small\n");
        return AVERROR_INVALIDDATA;
    }
    bytestream2_init(&g3, buf, length);

    for (y = 0; y < height; y += 16) {
        for (x = 0; x < width; x += 16) {
            unsigned int color[4] = { 0 }, bits;
            if (buf_end - buf < 8)
                return -1;
            // warning following is purely guessed ...
            color[0] = bytestream2_get_le16u(&g3);
            color[1] = bytestream2_get_le16u(&g3);

            if (color[0] & 0x8000)
                av_log(f->avctx, AV_LOG_ERROR, "unk bit 1\n");
            if (color[1] & 0x8000)
                av_log(f->avctx, AV_LOG_ERROR, "unk bit 2\n");

            color[2] = mix(color[0], color[1]);
            color[3] = mix(color[1], color[0]);

            bits = bytestream2_get_le32u(&g3);
            for (y2 = 0; y2 < 16; y2++) {
                for (x2 = 0; x2 < 16; x2++) {
                    int index = 2 * (x2 >> 2) + 8 * (y2 >> 2);
                    dst[y2 * width + x2] = color[(bits >> index) & 3];
                }
            }
            dst += 16;
        }
        dst += 16 * width - x;
    }

    return 0;
}

static int decode_i_frame(FourXContext *f, const uint8_t *buf, int length)
{
    int x, y, ret;
    const int width  = f->avctx->width;
    const int height = f->avctx->height;
    const unsigned int bitstream_size = AV_RL32(buf);
    unsigned int prestream_size;
    const uint8_t *prestream;

    if (bitstream_size > (1 << 26))
        return AVERROR_INVALIDDATA;

    if (length < bitstream_size + 12) {
        av_log(f->avctx, AV_LOG_ERROR, "packet size too small\n");
        return AVERROR_INVALIDDATA;
    }

    prestream_size = 4 * AV_RL32(buf + bitstream_size + 4);
    prestream      =             buf + bitstream_size + 12;

    if (prestream_size + bitstream_size + 12 != length
        || prestream_size > (1 << 26)) {
        av_log(f->avctx, AV_LOG_ERROR, "size mismatch %d %d %d\n",
               prestream_size, bitstream_size, length);
        return AVERROR_INVALIDDATA;
    }

    prestream = read_huffman_tables(f, prestream, prestream_size);
    if (!prestream) {
        av_log(f->avctx, AV_LOG_ERROR, "Error reading Huffman tables.\n");
        return AVERROR_INVALIDDATA;
    }

    av_assert0(prestream <= buf + length);

    init_get_bits(&f->gb, buf + 4, 8 * bitstream_size);

    prestream_size = length + buf - prestream;

    av_fast_padded_malloc(&f->bitstream_buffer, &f->bitstream_buffer_size,
                          prestream_size);
    if (!f->bitstream_buffer)
        return AVERROR(ENOMEM);
    f->dsp.bswap_buf(f->bitstream_buffer, (const uint32_t*)prestream,
                     prestream_size / 4);
    init_get_bits(&f->pre_gb, f->bitstream_buffer, 8 * prestream_size);

    f->last_dc = 0 * 128 * 8 * 8;

    for (y = 0; y < height; y += 16) {
        for (x = 0; x < width; x += 16) {
            if ((ret = decode_i_mb(f)) < 0)
                return ret;

            idct_put(f, x, y);
        }
    }

    if (get_vlc2(&f->pre_gb, f->pre_vlc.table, ACDC_VLC_BITS, 3) != 256)
        av_log(f->avctx, AV_LOG_ERROR, "end mismatch\n");

    return 0;
}

static int decode_frame(AVCodecContext *avctx, void *data,
                        int *got_frame, AVPacket *avpkt)
{
    const uint8_t *buf    = avpkt->data;
    int buf_size          = avpkt->size;
    FourXContext *const f = avctx->priv_data;
    AVFrame *picture      = data;
    int i, frame_4cc, frame_size, ret;

    if (buf_size < 20)
        return AVERROR_INVALIDDATA;

    av_assert0(avctx->width % 16 == 0 && avctx->height % 16 == 0);

    if (buf_size < AV_RL32(buf + 4) + 8) {
        av_log(f->avctx, AV_LOG_ERROR, "size mismatch %d %d\n",
               buf_size, AV_RL32(buf + 4));
        return AVERROR_INVALIDDATA;
    }

    frame_4cc = AV_RL32(buf);

    if (frame_4cc == AV_RL32("cfrm")) {
        int free_index       = -1;
        int id, whole_size;
        const int data_size  = buf_size - 20;
        CFrameBuffer *cfrm;

        if (f->version <= 1) {
            av_log(f->avctx, AV_LOG_ERROR, "cfrm in version %d\n", f->version);
            return AVERROR_INVALIDDATA;
        }

        id         = AV_RL32(buf + 12);
        whole_size = AV_RL32(buf + 16);

        if (data_size < 0 || whole_size < 0) {
            av_log(f->avctx, AV_LOG_ERROR, "sizes invalid\n");
            return AVERROR_INVALIDDATA;
        }

        for (i = 0; i < CFRAME_BUFFER_COUNT; i++)
            if (f->cfrm[i].id && f->cfrm[i].id < avctx->frame_number)
                av_log(f->avctx, AV_LOG_ERROR, "lost c frame %d\n",
                       f->cfrm[i].id);

        for (i = 0; i < CFRAME_BUFFER_COUNT; i++) {
            if (f->cfrm[i].id == id)
                break;
            if (f->cfrm[i].size == 0)
                free_index = i;
        }

        if (i >= CFRAME_BUFFER_COUNT) {
            i             = free_index;
            f->cfrm[i].id = id;
        }
        cfrm = &f->cfrm[i];

        if (data_size > UINT_MAX -  cfrm->size - FF_INPUT_BUFFER_PADDING_SIZE)
            return AVERROR_INVALIDDATA;

        cfrm->data = av_fast_realloc(cfrm->data, &cfrm->allocated_size,
                                     cfrm->size + data_size + FF_INPUT_BUFFER_PADDING_SIZE);
        // explicit check needed as memcpy below might not catch a NULL
        if (!cfrm->data) {
            av_log(f->avctx, AV_LOG_ERROR, "realloc failure\n");
            return AVERROR(ENOMEM);
        }

        memcpy(cfrm->data + cfrm->size, buf + 20, data_size);
        cfrm->size += data_size;

        if (cfrm->size >= whole_size) {
            buf        = cfrm->data;
            frame_size = cfrm->size;

            if (id != avctx->frame_number)
                av_log(f->avctx, AV_LOG_ERROR, "cframe id mismatch %d %d\n",
                       id, avctx->frame_number);

            if (f->version <= 1)
                return AVERROR_INVALIDDATA;

            cfrm->size = cfrm->id = 0;
            frame_4cc  = AV_RL32("pfrm");
        } else
            return buf_size;
    } else {
        buf        = buf      + 12;
        frame_size = buf_size - 12;
    }

<<<<<<< HEAD
    FFSWAP(AVFrame*, f->current_picture, f->last_picture);

    // alternatively we would have to use our own buffer management
    avctx->flags |= CODEC_FLAG_EMU_EDGE;

    if ((ret = ff_reget_buffer(avctx, f->current_picture)) < 0)
=======

    if ((ret = ff_get_buffer(avctx, picture, 0)) < 0) {
        av_log(avctx, AV_LOG_ERROR, "get_buffer() failed\n");
>>>>>>> fe80fa53
        return ret;

    if (frame_4cc == AV_RL32("ifr2")) {
<<<<<<< HEAD
        f->current_picture->pict_type = AV_PICTURE_TYPE_I;
        if ((ret = decode_i2_frame(f, f->current_picture, buf - 4, frame_size + 4)) < 0) {
            av_log(f->avctx, AV_LOG_ERROR, "decode i2 frame failed\n");
=======
        picture->pict_type = AV_PICTURE_TYPE_I;
        if ((ret = decode_i2_frame(f, buf - 4, frame_size + 4)) < 0)
>>>>>>> fe80fa53
            return ret;
        }
    } else if (frame_4cc == AV_RL32("ifrm")) {
<<<<<<< HEAD
        f->current_picture->pict_type = AV_PICTURE_TYPE_I;
        if ((ret = decode_i_frame(f, f->current_picture, buf, frame_size)) < 0) {
            av_log(f->avctx, AV_LOG_ERROR, "decode i frame failed\n");
=======
        picture->pict_type = AV_PICTURE_TYPE_I;
        if ((ret = decode_i_frame(f, buf, frame_size)) < 0)
>>>>>>> fe80fa53
            return ret;
        }
    } else if (frame_4cc == AV_RL32("pfrm") || frame_4cc == AV_RL32("pfr2")) {
<<<<<<< HEAD
        f->current_picture->pict_type = AV_PICTURE_TYPE_P;
        if ((ret = decode_p_frame(f, f->current_picture, buf, frame_size)) < 0) {
            av_log(f->avctx, AV_LOG_ERROR, "decode p frame failed\n");
=======
        picture->pict_type = AV_PICTURE_TYPE_P;
        if ((ret = decode_p_frame(f, buf, frame_size)) < 0)
>>>>>>> fe80fa53
            return ret;
        }
    } else if (frame_4cc == AV_RL32("snd_")) {
        av_log(avctx, AV_LOG_ERROR, "ignoring snd_ chunk length:%d\n",
               buf_size);
    } else {
        av_log(avctx, AV_LOG_ERROR, "ignoring unknown chunk length:%d\n",
               buf_size);
    }

    f->current_picture->key_frame = f->current_picture->pict_type == AV_PICTURE_TYPE_I;

<<<<<<< HEAD
    if ((ret = av_frame_ref(picture, f->current_picture)) < 0)
        return ret;
=======
    av_image_copy_plane(picture->data[0], picture->linesize[0],
                        (const uint8_t*)f->frame_buffer,  avctx->width * 2,
                        avctx->width * 2, avctx->height);
    FFSWAP(uint16_t *, f->frame_buffer, f->last_frame_buffer);

>>>>>>> fe80fa53
    *got_frame = 1;

    emms_c();

    return buf_size;
}

static av_cold int decode_end(AVCodecContext *avctx)
{
    FourXContext * const f = avctx->priv_data;
    int i;

    av_freep(&f->frame_buffer);
    av_freep(&f->last_frame_buffer);
    av_freep(&f->bitstream_buffer);
    f->bitstream_buffer_size = 0;
    for (i = 0; i < CFRAME_BUFFER_COUNT; i++) {
        av_freep(&f->cfrm[i].data);
        f->cfrm[i].allocated_size = 0;
    }
    ff_free_vlc(&f->pre_vlc);

    return 0;
}

static av_cold int decode_init(AVCodecContext *avctx)
{
    FourXContext * const f = avctx->priv_data;
    int ret;

    if (avctx->extradata_size != 4 || !avctx->extradata) {
        av_log(avctx, AV_LOG_ERROR, "extradata wrong or missing\n");
        return AVERROR_INVALIDDATA;
    }
    if((avctx->width % 16) || (avctx->height % 16)) {
        av_log(avctx, AV_LOG_ERROR, "unsupported width/height\n");
        return AVERROR_INVALIDDATA;
    }

    ret = av_image_check_size(avctx->width, avctx->height, 0, avctx);
    if (ret < 0)
        return ret;

    f->frame_buffer      = av_mallocz(avctx->width * avctx->height * 2);
    f->last_frame_buffer = av_mallocz(avctx->width * avctx->height * 2);
    if (!f->frame_buffer || !f->last_frame_buffer) {
        decode_end(avctx);
        return AVERROR(ENOMEM);
    }

    f->version = AV_RL32(avctx->extradata) >> 16;
    ff_dsputil_init(&f->dsp, avctx);
    f->avctx = avctx;
    init_vlcs(f);

    if (f->version > 2)
        avctx->pix_fmt = AV_PIX_FMT_RGB565;
    else
        avctx->pix_fmt = AV_PIX_FMT_BGR555;

<<<<<<< HEAD
    f->current_picture = av_frame_alloc();
    f->last_picture    = av_frame_alloc();
    if (!f->current_picture  || !f->last_picture)
        return AVERROR(ENOMEM);

    return 0;
}


static av_cold int decode_end(AVCodecContext *avctx)
{
    FourXContext * const f = avctx->priv_data;
    int i;

    av_freep(&f->bitstream_buffer);
    f->bitstream_buffer_size = 0;
    for (i = 0; i < CFRAME_BUFFER_COUNT; i++) {
        av_freep(&f->cfrm[i].data);
        f->cfrm[i].allocated_size = 0;
    }
    ff_free_vlc(&f->pre_vlc);
    av_frame_free(&f->current_picture);
    av_frame_free(&f->last_picture);

=======
>>>>>>> fe80fa53
    return 0;
}

AVCodec ff_fourxm_decoder = {
    .name           = "4xm",
    .long_name      = NULL_IF_CONFIG_SMALL("4X Movie"),
    .type           = AVMEDIA_TYPE_VIDEO,
    .id             = AV_CODEC_ID_4XM,
    .priv_data_size = sizeof(FourXContext),
    .init           = decode_init,
    .close          = decode_end,
    .decode         = decode_frame,
    .capabilities   = CODEC_CAP_DR1,
};<|MERGE_RESOLUTION|>--- conflicted
+++ resolved
@@ -132,12 +132,8 @@
 typedef struct FourXContext {
     AVCodecContext *avctx;
     DSPContext dsp;
-<<<<<<< HEAD
-    AVFrame *current_picture, *last_picture;
-=======
     uint16_t *frame_buffer;
     uint16_t *last_frame_buffer;
->>>>>>> fe80fa53
     GetBitContext pre_gb;          ///< ac/dc prefix
     GetBitContext gb;
     GetByteContext g;
@@ -431,20 +427,7 @@
                  bytestream_offset, wordstream_offset;
     int ret;
 
-<<<<<<< HEAD
-    if (!f->last_picture->data[0]) {
-        if ((ret = ff_get_buffer(f->avctx, f->last_picture,
-                                 AV_GET_BUFFER_FLAG_REF)) < 0) {
-            return ret;
-        }
-        for (y=0; y<f->avctx->height; y++)
-            memset(f->last_picture->data[0] + y*f->last_picture->linesize[0], 0, 2*f->avctx->width);
-    }
-
-    src = (uint16_t *)f->last_picture->data[0];
-=======
     src = f->last_frame_buffer;
->>>>>>> fe80fa53
 
     if (f->version > 1) {
         extra           = 20;
@@ -727,13 +710,8 @@
     const int width  = f->avctx->width;
     const int height = f->avctx->height;
     const int mbs    = (FFALIGN(width, 16) >> 4) * (FFALIGN(height, 16) >> 4);
-<<<<<<< HEAD
-    uint16_t *dst    = (uint16_t*)frame->data[0];
-    const int stride =            frame->linesize[0]>>1;
+    uint16_t *dst    = f->frame_buffer;
     const uint8_t *buf_end = buf + length;
-=======
-    uint16_t *dst    = f->frame_buffer;
->>>>>>> fe80fa53
     GetByteContext g3;
 
     if (length < mbs * 8) {
@@ -931,51 +909,25 @@
         frame_size = buf_size - 12;
     }
 
-<<<<<<< HEAD
-    FFSWAP(AVFrame*, f->current_picture, f->last_picture);
-
-    // alternatively we would have to use our own buffer management
-    avctx->flags |= CODEC_FLAG_EMU_EDGE;
-
-    if ((ret = ff_reget_buffer(avctx, f->current_picture)) < 0)
-=======
-
-    if ((ret = ff_get_buffer(avctx, picture, 0)) < 0) {
-        av_log(avctx, AV_LOG_ERROR, "get_buffer() failed\n");
->>>>>>> fe80fa53
+    if ((ret = ff_get_buffer(avctx, picture, 0)) < 0)
         return ret;
 
     if (frame_4cc == AV_RL32("ifr2")) {
-<<<<<<< HEAD
-        f->current_picture->pict_type = AV_PICTURE_TYPE_I;
-        if ((ret = decode_i2_frame(f, f->current_picture, buf - 4, frame_size + 4)) < 0) {
+        picture->pict_type = AV_PICTURE_TYPE_I;
+        if ((ret = decode_i2_frame(f, buf - 4, frame_size + 4)) < 0) {
             av_log(f->avctx, AV_LOG_ERROR, "decode i2 frame failed\n");
-=======
+            return ret;
+        }
+    } else if (frame_4cc == AV_RL32("ifrm")) {
         picture->pict_type = AV_PICTURE_TYPE_I;
-        if ((ret = decode_i2_frame(f, buf - 4, frame_size + 4)) < 0)
->>>>>>> fe80fa53
+        if ((ret = decode_i_frame(f, buf, frame_size)) < 0) {
+            av_log(f->avctx, AV_LOG_ERROR, "decode i frame failed\n");
             return ret;
         }
-    } else if (frame_4cc == AV_RL32("ifrm")) {
-<<<<<<< HEAD
-        f->current_picture->pict_type = AV_PICTURE_TYPE_I;
-        if ((ret = decode_i_frame(f, f->current_picture, buf, frame_size)) < 0) {
-            av_log(f->avctx, AV_LOG_ERROR, "decode i frame failed\n");
-=======
-        picture->pict_type = AV_PICTURE_TYPE_I;
-        if ((ret = decode_i_frame(f, buf, frame_size)) < 0)
->>>>>>> fe80fa53
-            return ret;
-        }
     } else if (frame_4cc == AV_RL32("pfrm") || frame_4cc == AV_RL32("pfr2")) {
-<<<<<<< HEAD
-        f->current_picture->pict_type = AV_PICTURE_TYPE_P;
-        if ((ret = decode_p_frame(f, f->current_picture, buf, frame_size)) < 0) {
+        picture->pict_type = AV_PICTURE_TYPE_P;
+        if ((ret = decode_p_frame(f, buf, frame_size)) < 0) {
             av_log(f->avctx, AV_LOG_ERROR, "decode p frame failed\n");
-=======
-        picture->pict_type = AV_PICTURE_TYPE_P;
-        if ((ret = decode_p_frame(f, buf, frame_size)) < 0)
->>>>>>> fe80fa53
             return ret;
         }
     } else if (frame_4cc == AV_RL32("snd_")) {
@@ -986,18 +938,13 @@
                buf_size);
     }
 
-    f->current_picture->key_frame = f->current_picture->pict_type == AV_PICTURE_TYPE_I;
-
-<<<<<<< HEAD
-    if ((ret = av_frame_ref(picture, f->current_picture)) < 0)
-        return ret;
-=======
+    picture->key_frame = picture->pict_type == AV_PICTURE_TYPE_I;
+
     av_image_copy_plane(picture->data[0], picture->linesize[0],
                         (const uint8_t*)f->frame_buffer,  avctx->width * 2,
                         avctx->width * 2, avctx->height);
     FFSWAP(uint16_t *, f->frame_buffer, f->last_frame_buffer);
 
->>>>>>> fe80fa53
     *got_frame = 1;
 
     emms_c();
@@ -1058,33 +1005,6 @@
     else
         avctx->pix_fmt = AV_PIX_FMT_BGR555;
 
-<<<<<<< HEAD
-    f->current_picture = av_frame_alloc();
-    f->last_picture    = av_frame_alloc();
-    if (!f->current_picture  || !f->last_picture)
-        return AVERROR(ENOMEM);
-
-    return 0;
-}
-
-
-static av_cold int decode_end(AVCodecContext *avctx)
-{
-    FourXContext * const f = avctx->priv_data;
-    int i;
-
-    av_freep(&f->bitstream_buffer);
-    f->bitstream_buffer_size = 0;
-    for (i = 0; i < CFRAME_BUFFER_COUNT; i++) {
-        av_freep(&f->cfrm[i].data);
-        f->cfrm[i].allocated_size = 0;
-    }
-    ff_free_vlc(&f->pre_vlc);
-    av_frame_free(&f->current_picture);
-    av_frame_free(&f->last_picture);
-
-=======
->>>>>>> fe80fa53
     return 0;
 }
 
