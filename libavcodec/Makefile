include $(SUBDIR)../config.mak

NAME = avcodec
FFLIBS = avutil

HEADERS = avcodec.h                                                     \
          avfft.h                                                       \
          dxva2.h                                                       \
          vaapi.h                                                       \
          vda.h                                                         \
          vdpau.h                                                       \
          version.h                                                     \
          xvmc.h                                                        \

OBJS = allcodecs.o                                                      \
       audioconvert.o                                                   \
       avpacket.o                                                       \
       bitstream.o                                                      \
       bitstream_filter.o                                               \
       dsputil.o                                                        \
       faanidct.o                                                       \
       fmtconvert.o                                                     \
       imgconvert.o                                                     \
       jrevdct.o                                                        \
       options.o                                                        \
       parser.o                                                         \
       raw.o                                                            \
       rawdec.o                                                         \
       resample.o                                                       \
       resample2.o                                                      \
       simple_idct.o                                                    \
       utils.o                                                          \

# parts needed for many different codecs
OBJS-$(CONFIG_AANDCT)                  += aandcttab.o
OBJS-$(CONFIG_AC3DSP)                  += ac3dsp.o
OBJS-$(CONFIG_CRYSTALHD)               += crystalhd.o
OBJS-$(CONFIG_ENCODERS)                += faandct.o jfdctfst.o jfdctint.o
OBJS-$(CONFIG_DCT)                     += dct.o dct32_fixed.o dct32_float.o
OBJS-$(CONFIG_DWT)                     += dwt.o
OBJS-$(CONFIG_DXVA2)                   += dxva2.o
FFT-OBJS-$(CONFIG_HARDCODED_TABLES)    += cos_tables.o cos_fixed_tables.o
OBJS-$(CONFIG_FFT)                     += avfft.o fft_fixed.o fft_float.o \
                                          $(FFT-OBJS-yes)
OBJS-$(CONFIG_GOLOMB)                  += golomb.o
OBJS-$(CONFIG_H264DSP)                 += h264dsp.o h264idct.o
OBJS-$(CONFIG_H264PRED)                += h264pred.o
OBJS-$(CONFIG_HUFFMAN)                 += huffman.o
OBJS-$(CONFIG_LPC)                     += lpc.o
OBJS-$(CONFIG_LSP)                     += lsp.o
OBJS-$(CONFIG_MDCT)                    += mdct_fixed.o mdct_float.o
OBJS-$(CONFIG_MPEGAUDIODSP)            += mpegaudiodsp.o                \
                                          mpegaudiodsp_fixed.o          \
                                          mpegaudiodsp_float.o
RDFT-OBJS-$(CONFIG_HARDCODED_TABLES)   += sin_tables.o
OBJS-$(CONFIG_RDFT)                    += rdft.o $(RDFT-OBJS-yes)
OBJS-$(CONFIG_SINEWIN)                 += sinewin.o
OBJS-$(CONFIG_VAAPI)                   += vaapi.o
OBJS-$(CONFIG_VDA)                     += vda.o
OBJS-$(CONFIG_VDPAU)                   += vdpau.o

# decoders/encoders/hardware accelerators
OBJS-$(CONFIG_A64MULTI_ENCODER)        += a64multienc.o elbg.o
OBJS-$(CONFIG_A64MULTI5_ENCODER)       += a64multienc.o elbg.o
OBJS-$(CONFIG_AAC_DECODER)             += aacdec.o aactab.o aacsbr.o aacps.o \
                                          aacadtsdec.o mpeg4audio.o kbdwin.o \
                                          sbrdsp.o aacpsdsp.o
OBJS-$(CONFIG_AAC_ENCODER)             += aacenc.o aaccoder.o    \
                                          aacpsy.o aactab.o      \
                                          psymodel.o iirfilter.o \
                                          mpeg4audio.o kbdwin.o  \
                                          audio_frame_queue.o
OBJS-$(CONFIG_AASC_DECODER)            += aasc.o msrledec.o
OBJS-$(CONFIG_AC3_DECODER)             += ac3dec.o ac3dec_data.o ac3.o kbdwin.o
OBJS-$(CONFIG_AC3_ENCODER)             += ac3enc_float.o ac3enc.o ac3tab.o \
                                          ac3.o kbdwin.o
OBJS-$(CONFIG_AC3_FIXED_ENCODER)       += ac3enc_fixed.o ac3enc.o ac3tab.o ac3.o
OBJS-$(CONFIG_ALAC_DECODER)            += alac.o
OBJS-$(CONFIG_ALAC_ENCODER)            += alacenc.o
OBJS-$(CONFIG_ALS_DECODER)             += alsdec.o bgmc.o mpeg4audio.o
OBJS-$(CONFIG_AMRNB_DECODER)           += amrnbdec.o celp_filters.o   \
                                          celp_math.o acelp_filters.o \
                                          acelp_vectors.o             \
                                          acelp_pitch_delay.o
OBJS-$(CONFIG_AMRWB_DECODER)           += amrwbdec.o celp_filters.o   \
                                          celp_math.o acelp_filters.o \
                                          acelp_vectors.o             \
                                          acelp_pitch_delay.o lsp.o
OBJS-$(CONFIG_AMV_DECODER)             += sp5xdec.o mjpegdec.o mjpeg.o
OBJS-$(CONFIG_ANM_DECODER)             += anm.o
OBJS-$(CONFIG_ANSI_DECODER)            += ansi.o cga_data.o
OBJS-$(CONFIG_APE_DECODER)             += apedec.o
OBJS-$(CONFIG_ASS_DECODER)             += assdec.o ass.o ass_split.o
OBJS-$(CONFIG_ASS_ENCODER)             += assenc.o ass.o
OBJS-$(CONFIG_ASV1_DECODER)            += asv1.o mpeg12data.o
OBJS-$(CONFIG_ASV1_ENCODER)            += asv1.o mpeg12data.o
OBJS-$(CONFIG_ASV2_DECODER)            += asv1.o mpeg12data.o
OBJS-$(CONFIG_ASV2_ENCODER)            += asv1.o mpeg12data.o
OBJS-$(CONFIG_ATRAC1_DECODER)          += atrac1.o atrac.o
OBJS-$(CONFIG_ATRAC3_DECODER)          += atrac3.o atrac.o
OBJS-$(CONFIG_AURA_DECODER)            += cyuv.o
OBJS-$(CONFIG_AURA2_DECODER)           += aura.o
OBJS-$(CONFIG_AVRP_DECODER)            += r210dec.o
OBJS-$(CONFIG_AVRP_ENCODER)            += r210enc.o
OBJS-$(CONFIG_AVS_DECODER)             += avs.o
OBJS-$(CONFIG_AVUI_DECODER)            += avuidec.o
OBJS-$(CONFIG_AYUV_DECODER)            += v408dec.o
OBJS-$(CONFIG_AYUV_ENCODER)            += v408enc.o
OBJS-$(CONFIG_BETHSOFTVID_DECODER)     += bethsoftvideo.o
OBJS-$(CONFIG_BFI_DECODER)             += bfi.o
OBJS-$(CONFIG_BINK_DECODER)            += bink.o binkdsp.o
OBJS-$(CONFIG_BINKAUDIO_DCT_DECODER)   += binkaudio.o wma.o wma_common.o
OBJS-$(CONFIG_BINKAUDIO_RDFT_DECODER)  += binkaudio.o wma.o wma_common.o
OBJS-$(CONFIG_BINTEXT_DECODER)         += bintext.o cga_data.o
OBJS-$(CONFIG_BMP_DECODER)             += bmp.o msrledec.o
OBJS-$(CONFIG_BMP_ENCODER)             += bmpenc.o
OBJS-$(CONFIG_BMV_VIDEO_DECODER)       += bmv.o
OBJS-$(CONFIG_BMV_AUDIO_DECODER)       += bmv.o
OBJS-$(CONFIG_C93_DECODER)             += c93.o
OBJS-$(CONFIG_CAVS_DECODER)            += cavs.o cavsdec.o cavsdsp.o \
                                          mpeg12data.o mpegvideo.o
OBJS-$(CONFIG_CDGRAPHICS_DECODER)      += cdgraphics.o
OBJS-$(CONFIG_CDXL_DECODER)            += cdxl.o
OBJS-$(CONFIG_CINEPAK_DECODER)         += cinepak.o
OBJS-$(CONFIG_CLJR_DECODER)            += cljr.o
OBJS-$(CONFIG_CLJR_ENCODER)            += cljr.o
OBJS-$(CONFIG_COOK_DECODER)            += cook.o
OBJS-$(CONFIG_CSCD_DECODER)            += cscd.o
OBJS-$(CONFIG_CYUV_DECODER)            += cyuv.o
OBJS-$(CONFIG_DCA_DECODER)             += dca.o synth_filter.o dcadsp.o \
                                          dca_parser.o
OBJS-$(CONFIG_DCA_ENCODER)             += dcaenc.o
OBJS-$(CONFIG_DIRAC_DECODER)           += diracdec.o dirac.o diracdsp.o \
                                          dirac_arith.o mpeg12data.o dwt.o
OBJS-$(CONFIG_DFA_DECODER)             += dfa.o
OBJS-$(CONFIG_DNXHD_DECODER)           += dnxhddec.o dnxhddata.o
OBJS-$(CONFIG_DNXHD_ENCODER)           += dnxhdenc.o dnxhddata.o       \
                                          mpegvideo_enc.o motion_est.o \
                                          ratecontrol.o mpeg12data.o   \
                                          mpegvideo.o
OBJS-$(CONFIG_DPX_DECODER)             += dpx.o
OBJS-$(CONFIG_DPX_ENCODER)             += dpxenc.o
OBJS-$(CONFIG_DSICINAUDIO_DECODER)     += dsicinav.o
OBJS-$(CONFIG_DSICINVIDEO_DECODER)     += dsicinav.o
OBJS-$(CONFIG_DVBSUB_DECODER)          += dvbsubdec.o
OBJS-$(CONFIG_DVBSUB_ENCODER)          += dvbsub.o
OBJS-$(CONFIG_DVDSUB_DECODER)          += dvdsubdec.o
OBJS-$(CONFIG_DVDSUB_ENCODER)          += dvdsubenc.o
OBJS-$(CONFIG_DVVIDEO_DECODER)         += dvdec.o dv.o dvdata.o dv_profile.o
OBJS-$(CONFIG_DVVIDEO_ENCODER)         += dv.o dvdata.o dv_profile.o
OBJS-$(CONFIG_DXA_DECODER)             += dxa.o
OBJS-$(CONFIG_DXTORY_DECODER)          += dxtory.o
OBJS-$(CONFIG_EAC3_DECODER)            += eac3dec.o eac3_data.o
OBJS-$(CONFIG_EAC3_ENCODER)            += eac3enc.o ac3enc.o ac3enc_float.o \
                                          ac3tab.o ac3.o kbdwin.o eac3_data.o
OBJS-$(CONFIG_EACMV_DECODER)           += eacmv.o
OBJS-$(CONFIG_EAMAD_DECODER)           += eamad.o eaidct.o mpeg12.o \
                                          mpeg12data.o mpegvideo.o  \
                                          error_resilience.o
OBJS-$(CONFIG_EATGQ_DECODER)           += eatgq.o eaidct.o
OBJS-$(CONFIG_EATGV_DECODER)           += eatgv.o
OBJS-$(CONFIG_EATQI_DECODER)           += eatqi.o eaidct.o mpeg12.o \
                                          mpeg12data.o mpegvideo.o  \
                                          error_resilience.o
OBJS-$(CONFIG_EIGHTBPS_DECODER)        += 8bps.o
OBJS-$(CONFIG_EIGHTSVX_EXP_DECODER)    += 8svx.o
OBJS-$(CONFIG_EIGHTSVX_FIB_DECODER)    += 8svx.o
OBJS-$(CONFIG_EIGHTSVX_RAW_DECODER)    += 8svx.o
OBJS-$(CONFIG_ESCAPE124_DECODER)       += escape124.o
OBJS-$(CONFIG_ESCAPE130_DECODER)       += escape130.o
OBJS-$(CONFIG_EXR_DECODER)             += exr.o
OBJS-$(CONFIG_FFV1_DECODER)            += ffv1.o rangecoder.o
OBJS-$(CONFIG_FFV1_ENCODER)            += ffv1.o rangecoder.o
OBJS-$(CONFIG_FFVHUFF_DECODER)         += huffyuv.o
OBJS-$(CONFIG_FFVHUFF_ENCODER)         += huffyuv.o
OBJS-$(CONFIG_FFWAVESYNTH_DECODER)     += ffwavesynth.o
OBJS-$(CONFIG_FLAC_DECODER)            += flacdec.o flacdata.o flac.o
OBJS-$(CONFIG_FLAC_ENCODER)            += flacenc.o flacdata.o flac.o vorbis_data.o
OBJS-$(CONFIG_FLASHSV_DECODER)         += flashsv.o
OBJS-$(CONFIG_FLASHSV_ENCODER)         += flashsvenc.o
OBJS-$(CONFIG_FLASHSV2_ENCODER)        += flashsv2enc.o
OBJS-$(CONFIG_FLASHSV2_DECODER)        += flashsv.o
OBJS-$(CONFIG_FLIC_DECODER)            += flicvideo.o
OBJS-$(CONFIG_FOURXM_DECODER)          += 4xm.o
OBJS-$(CONFIG_FRAPS_DECODER)           += fraps.o
OBJS-$(CONFIG_FRWU_DECODER)            += frwu.o
OBJS-$(CONFIG_G723_1_DECODER)          += g723_1.o acelp_vectors.o \
                                          celp_filters.o celp_math.o
OBJS-$(CONFIG_G723_1_ENCODER)          += g723_1.o
OBJS-$(CONFIG_G729_DECODER)            += g729dec.o lsp.o celp_math.o acelp_filters.o acelp_pitch_delay.o acelp_vectors.o g729postfilter.o
OBJS-$(CONFIG_GIF_DECODER)             += gifdec.o lzw.o
OBJS-$(CONFIG_GIF_ENCODER)             += gif.o lzwenc.o
OBJS-$(CONFIG_GSM_DECODER)             += gsmdec.o gsmdec_data.o msgsmdec.o
OBJS-$(CONFIG_GSM_MS_DECODER)          += gsmdec.o gsmdec_data.o msgsmdec.o
OBJS-$(CONFIG_H261_DECODER)            += h261dec.o h261.o h261data.o  \
                                          mpegvideo.o error_resilience.o
OBJS-$(CONFIG_H261_ENCODER)            += h261enc.o h261.o h261data.o  \
                                          mpegvideo_enc.o motion_est.o \
                                          ratecontrol.o mpeg12data.o   \
                                          mpegvideo.o
OBJS-$(CONFIG_H263_DECODER)            += h263dec.o h263.o ituh263dec.o        \
                                          mpeg4video.o mpeg4videodec.o flvdec.o\
                                          intelh263dec.o mpegvideo.o           \
                                          error_resilience.o
OBJS-$(CONFIG_H263_VAAPI_HWACCEL)      += vaapi_mpeg4.o
OBJS-$(CONFIG_H263_ENCODER)            += mpegvideo_enc.o mpeg4video.o      \
                                          mpeg4videoenc.o motion_est.o      \
                                          ratecontrol.o h263.o ituh263enc.o \
                                          flvenc.o mpeg12data.o             \
                                          mpegvideo.o error_resilience.o
OBJS-$(CONFIG_H264_DECODER)            += h264.o                               \
                                          h264_loopfilter.o h264_direct.o      \
                                          cabac.o h264_sei.o h264_ps.o         \
                                          h264_refs.o h264_cavlc.o h264_cabac.o\
                                          mpegvideo.o error_resilience.o
OBJS-$(CONFIG_H264_DXVA2_HWACCEL)      += dxva2_h264.o
OBJS-$(CONFIG_H264_VAAPI_HWACCEL)      += vaapi_h264.o
OBJS-$(CONFIG_H264_VDA_HWACCEL)        += vda_h264.o
OBJS-$(CONFIG_HUFFYUV_DECODER)         += huffyuv.o
OBJS-$(CONFIG_HUFFYUV_ENCODER)         += huffyuv.o
OBJS-$(CONFIG_IDCIN_DECODER)           += idcinvideo.o
OBJS-$(CONFIG_IDF_DECODER)             += bintext.o cga_data.o
OBJS-$(CONFIG_IFF_BYTERUN1_DECODER)    += iff.o
OBJS-$(CONFIG_IFF_ILBM_DECODER)        += iff.o
OBJS-$(CONFIG_IMC_DECODER)             += imc.o
OBJS-$(CONFIG_INDEO2_DECODER)          += indeo2.o
OBJS-$(CONFIG_INDEO3_DECODER)          += indeo3.o
OBJS-$(CONFIG_INDEO4_DECODER)          += indeo4.o ivi_common.o ivi_dsp.o
OBJS-$(CONFIG_INDEO5_DECODER)          += indeo5.o ivi_common.o ivi_dsp.o
OBJS-$(CONFIG_INTERPLAY_DPCM_DECODER)  += dpcm.o
OBJS-$(CONFIG_INTERPLAY_VIDEO_DECODER) += interplayvideo.o
OBJS-$(CONFIG_JACOSUB_DECODER)         += jacosubdec.o ass.o
OBJS-$(CONFIG_JPEG2000_DECODER)        += j2kdec.o mqcdec.o mqc.o j2k.o j2k_dwt.o
OBJS-$(CONFIG_JPEG2000_ENCODER)        += j2kenc.o mqcenc.o mqc.o j2k.o j2k_dwt.o
OBJS-$(CONFIG_JPEGLS_DECODER)          += jpeglsdec.o jpegls.o \
                                          mjpegdec.o mjpeg.o
OBJS-$(CONFIG_JPEGLS_ENCODER)          += jpeglsenc.o jpegls.o
OBJS-$(CONFIG_JV_DECODER)              += jvdec.o
OBJS-$(CONFIG_KGV1_DECODER)            += kgv1dec.o
OBJS-$(CONFIG_KMVC_DECODER)            += kmvc.o
OBJS-$(CONFIG_LAGARITH_DECODER)        += lagarith.o lagarithrac.o
OBJS-$(CONFIG_LJPEG_ENCODER)           += ljpegenc.o mjpegenc.o mjpeg.o \
                                          mpegvideo_enc.o motion_est.o  \
                                          ratecontrol.o mpeg12data.o    \
                                          mpegvideo.o
OBJS-$(CONFIG_LOCO_DECODER)            += loco.o
OBJS-$(CONFIG_MACE3_DECODER)           += mace.o
OBJS-$(CONFIG_MACE6_DECODER)           += mace.o
OBJS-$(CONFIG_MDEC_DECODER)            += mdec.o mpeg12.o mpeg12data.o \
                                          mpegvideo.o error_resilience.o
OBJS-$(CONFIG_MICRODVD_DECODER)        += microdvddec.o ass.o
OBJS-$(CONFIG_MIMIC_DECODER)           += mimic.o
OBJS-$(CONFIG_MJPEG_DECODER)           += mjpegdec.o mjpeg.o
OBJS-$(CONFIG_MJPEG_ENCODER)           += mjpegenc.o mjpeg.o           \
                                          mpegvideo_enc.o motion_est.o \
                                          ratecontrol.o mpeg12data.o   \
                                          mpegvideo.o
OBJS-$(CONFIG_MJPEGB_DECODER)          += mjpegbdec.o mjpegdec.o mjpeg.o
OBJS-$(CONFIG_MLP_DECODER)             += mlpdec.o mlpdsp.o
OBJS-$(CONFIG_MMVIDEO_DECODER)         += mmvideo.o
OBJS-$(CONFIG_MOTIONPIXELS_DECODER)    += motionpixels.o
OBJS-$(CONFIG_MP1_DECODER)             += mpegaudiodec.o mpegaudiodecheader.o \
                                          mpegaudio.o mpegaudiodata.o
OBJS-$(CONFIG_MP1FLOAT_DECODER)        += mpegaudiodec_float.o mpegaudiodecheader.o \
                                          mpegaudio.o mpegaudiodata.o
OBJS-$(CONFIG_MP2_DECODER)             += mpegaudiodec.o mpegaudiodecheader.o \
                                          mpegaudio.o mpegaudiodata.o
OBJS-$(CONFIG_MP2_ENCODER)             += mpegaudioenc.o mpegaudio.o \
                                          mpegaudiodata.o
OBJS-$(CONFIG_MP2FLOAT_DECODER)        += mpegaudiodec_float.o mpegaudiodecheader.o \
                                          mpegaudio.o mpegaudiodata.o
OBJS-$(CONFIG_MP3ADU_DECODER)          += mpegaudiodec.o mpegaudiodecheader.o \
                                          mpegaudio.o mpegaudiodata.o
OBJS-$(CONFIG_MP3ADUFLOAT_DECODER)     += mpegaudiodec_float.o mpegaudiodecheader.o \
                                          mpegaudio.o mpegaudiodata.o
OBJS-$(CONFIG_MP3ON4_DECODER)          += mpegaudiodec.o mpegaudiodecheader.o \
                                          mpegaudio.o mpegaudiodata.o         \
                                          mpeg4audio.o
OBJS-$(CONFIG_MP3ON4FLOAT_DECODER)     += mpegaudiodec_float.o mpegaudiodecheader.o \
                                          mpegaudio.o mpegaudiodata.o         \
                                          mpeg4audio.o
OBJS-$(CONFIG_MP3_DECODER)             += mpegaudiodec.o mpegaudiodecheader.o \
                                          mpegaudio.o mpegaudiodata.o
OBJS-$(CONFIG_MP3FLOAT_DECODER)        += mpegaudiodec_float.o mpegaudiodecheader.o \
                                          mpegaudio.o mpegaudiodata.o
OBJS-$(CONFIG_MPC7_DECODER)            += mpc7.o mpc.o mpegaudiodec.o      \
                                          mpegaudiodecheader.o mpegaudio.o \
                                          mpegaudiodata.o
OBJS-$(CONFIG_MPC8_DECODER)            += mpc8.o mpc.o mpegaudiodec.o      \
                                          mpegaudiodecheader.o mpegaudio.o \
                                          mpegaudiodata.o
OBJS-$(CONFIG_MPEGVIDEO_DECODER)       += mpeg12.o mpeg12data.o \
                                          mpegvideo.o error_resilience.o
OBJS-$(CONFIG_MPEG_XVMC_DECODER)       += mpegvideo_xvmc.o
OBJS-$(CONFIG_MPEG1VIDEO_DECODER)      += mpeg12.o mpeg12data.o \
                                          mpegvideo.o error_resilience.o
OBJS-$(CONFIG_MPEG1VIDEO_ENCODER)      += mpeg12enc.o mpegvideo_enc.o \
                                          timecode.o                  \
                                          motion_est.o ratecontrol.o  \
                                          mpeg12.o mpeg12data.o       \
                                          mpegvideo.o error_resilience.o
OBJS-$(CONFIG_MPEG2_DXVA2_HWACCEL)     += dxva2_mpeg2.o
OBJS-$(CONFIG_MPEG2_VAAPI_HWACCEL)     += vaapi_mpeg2.o
OBJS-$(CONFIG_MPEG2VIDEO_DECODER)      += mpeg12.o mpeg12data.o \
                                          mpegvideo.o error_resilience.o
OBJS-$(CONFIG_MPEG2VIDEO_ENCODER)      += mpeg12enc.o mpegvideo_enc.o \
                                          timecode.o                  \
                                          motion_est.o ratecontrol.o  \
                                          mpeg12.o mpeg12data.o       \
                                          mpegvideo.o error_resilience.o
OBJS-$(CONFIG_MPEG4_VAAPI_HWACCEL)     += vaapi_mpeg4.o
OBJS-$(CONFIG_MSMPEG4V1_DECODER)       += msmpeg4.o msmpeg4data.o
OBJS-$(CONFIG_MSMPEG4V2_DECODER)       += msmpeg4.o msmpeg4data.o h263dec.o \
                                          h263.o ituh263dec.o mpeg4videodec.o
OBJS-$(CONFIG_MSMPEG4V2_ENCODER)       += msmpeg4.o msmpeg4enc.o msmpeg4data.o \
                                          h263dec.o h263.o ituh263dec.o        \
                                          mpeg4videodec.o
OBJS-$(CONFIG_MSMPEG4V3_DECODER)       += msmpeg4.o msmpeg4data.o h263dec.o \
                                          h263.o ituh263dec.o mpeg4videodec.o
OBJS-$(CONFIG_MSMPEG4V3_ENCODER)       += msmpeg4.o msmpeg4enc.o msmpeg4data.o \
                                          h263dec.o h263.o ituh263dec.o        \
                                          mpeg4videodec.o
OBJS-$(CONFIG_MSRLE_DECODER)           += msrle.o msrledec.o
OBJS-$(CONFIG_MSVIDEO1_DECODER)        += msvideo1.o
OBJS-$(CONFIG_MSVIDEO1_ENCODER)        += msvideo1enc.o elbg.o
OBJS-$(CONFIG_MSZH_DECODER)            += lcldec.o
OBJS-$(CONFIG_MXPEG_DECODER)           += mxpegdec.o mjpegdec.o mjpeg.o
OBJS-$(CONFIG_NELLYMOSER_DECODER)      += nellymoserdec.o nellymoser.o
OBJS-$(CONFIG_NELLYMOSER_ENCODER)      += nellymoserenc.o nellymoser.o \
                                          audio_frame_queue.o
OBJS-$(CONFIG_NUV_DECODER)             += nuv.o rtjpeg.o
OBJS-$(CONFIG_PAM_DECODER)             += pnmdec.o pnm.o
OBJS-$(CONFIG_PAM_ENCODER)             += pamenc.o pnm.o
OBJS-$(CONFIG_PBM_DECODER)             += pnmdec.o pnm.o
OBJS-$(CONFIG_PBM_ENCODER)             += pnmenc.o pnm.o
OBJS-$(CONFIG_PCX_DECODER)             += pcx.o
OBJS-$(CONFIG_PCX_ENCODER)             += pcxenc.o
OBJS-$(CONFIG_PGM_DECODER)             += pnmdec.o pnm.o
OBJS-$(CONFIG_PGM_ENCODER)             += pnmenc.o pnm.o
OBJS-$(CONFIG_PGMYUV_DECODER)          += pnmdec.o pnm.o
OBJS-$(CONFIG_PGMYUV_ENCODER)          += pnmenc.o pnm.o
OBJS-$(CONFIG_PGSSUB_DECODER)          += pgssubdec.o
OBJS-$(CONFIG_PICTOR_DECODER)          += pictordec.o cga_data.o
OBJS-$(CONFIG_PNG_DECODER)             += png.o pngdec.o pngdsp.o
OBJS-$(CONFIG_PNG_ENCODER)             += png.o pngenc.o
OBJS-$(CONFIG_PPM_DECODER)             += pnmdec.o pnm.o
OBJS-$(CONFIG_PPM_ENCODER)             += pnmenc.o pnm.o
OBJS-$(CONFIG_PRORES_DECODER)          += proresdec2.o
OBJS-$(CONFIG_PRORES_LGPL_DECODER)     += proresdec_lgpl.o proresdsp.o proresdata.o
OBJS-$(CONFIG_PRORES_ENCODER)          += proresenc_anatoliy.o
OBJS-$(CONFIG_PRORES_ANATOLIY_ENCODER) += proresenc_anatoliy.o
OBJS-$(CONFIG_PRORES_KOSTYA_ENCODER)   += proresenc_kostya.o proresdata.o proresdsp.o
OBJS-$(CONFIG_PTX_DECODER)             += ptx.o
OBJS-$(CONFIG_QCELP_DECODER)           += qcelpdec.o celp_math.o         \
                                          celp_filters.o acelp_vectors.o \
                                          acelp_filters.o
OBJS-$(CONFIG_QDM2_DECODER)            += qdm2.o mpegaudiodec.o            \
                                          mpegaudiodecheader.o mpegaudio.o \
                                          mpegaudiodata.o
OBJS-$(CONFIG_QDRAW_DECODER)           += qdrw.o
OBJS-$(CONFIG_QPEG_DECODER)            += qpeg.o
OBJS-$(CONFIG_QTRLE_DECODER)           += qtrle.o
OBJS-$(CONFIG_QTRLE_ENCODER)           += qtrleenc.o
OBJS-$(CONFIG_R10K_DECODER)            += r210dec.o
OBJS-$(CONFIG_R10K_ENCODER)            += r210enc.o
OBJS-$(CONFIG_R210_DECODER)            += r210dec.o
OBJS-$(CONFIG_R210_ENCODER)            += r210enc.o
OBJS-$(CONFIG_RA_144_DECODER)          += ra144dec.o ra144.o celp_filters.o
OBJS-$(CONFIG_RA_144_ENCODER)          += ra144enc.o ra144.o celp_filters.o \
                                          audio_frame_queue.o
OBJS-$(CONFIG_RA_288_DECODER)          += ra288.o celp_math.o celp_filters.o
OBJS-$(CONFIG_RALF_DECODER)            += ralf.o
OBJS-$(CONFIG_RAWVIDEO_DECODER)        += rawdec.o
OBJS-$(CONFIG_RAWVIDEO_ENCODER)        += rawenc.o
OBJS-$(CONFIG_RL2_DECODER)             += rl2.o
OBJS-$(CONFIG_ROQ_DECODER)             += roqvideodec.o roqvideo.o
OBJS-$(CONFIG_ROQ_ENCODER)             += roqvideoenc.o roqvideo.o elbg.o
OBJS-$(CONFIG_ROQ_DPCM_DECODER)        += dpcm.o
OBJS-$(CONFIG_ROQ_DPCM_ENCODER)        += roqaudioenc.o
OBJS-$(CONFIG_RPZA_DECODER)            += rpza.o
OBJS-$(CONFIG_RV10_DECODER)            += rv10.o
OBJS-$(CONFIG_RV10_ENCODER)            += rv10enc.o
OBJS-$(CONFIG_RV20_DECODER)            += rv10.o
OBJS-$(CONFIG_RV20_ENCODER)            += rv20enc.o
OBJS-$(CONFIG_RV30_DECODER)            += rv30.o rv34.o rv30dsp.o rv34dsp.o \
                                          mpegvideo.o error_resilience.o
OBJS-$(CONFIG_RV40_DECODER)            += rv40.o rv34.o rv34dsp.o rv40dsp.o \
                                          mpegvideo.o error_resilience.o
OBJS-$(CONFIG_S302M_DECODER)           += s302m.o
OBJS-$(CONFIG_SGI_DECODER)             += sgidec.o
OBJS-$(CONFIG_SGI_ENCODER)             += sgienc.o rle.o
OBJS-$(CONFIG_SHORTEN_DECODER)         += shorten.o
OBJS-$(CONFIG_SIPR_DECODER)            += sipr.o acelp_pitch_delay.o \
                                          celp_math.o acelp_vectors.o \
                                          acelp_filters.o celp_filters.o \
                                          sipr16k.o
OBJS-$(CONFIG_SMACKAUD_DECODER)        += smacker.o
OBJS-$(CONFIG_SMACKER_DECODER)         += smacker.o
OBJS-$(CONFIG_SMC_DECODER)             += smc.o
OBJS-$(CONFIG_SNOW_DECODER)            += snowdec.o snow.o rangecoder.o
OBJS-$(CONFIG_SNOW_ENCODER)            += snowenc.o snow.o rangecoder.o    \
                                          motion_est.o ratecontrol.o       \
                                          h263.o mpegvideo.o               \
                                          error_resilience.o ituh263enc.o  \
                                          mpegvideo_enc.o mpeg12data.o
OBJS-$(CONFIG_SOL_DPCM_DECODER)        += dpcm.o
OBJS-$(CONFIG_SONIC_DECODER)           += sonic.o
OBJS-$(CONFIG_SONIC_ENCODER)           += sonic.o
OBJS-$(CONFIG_SONIC_LS_ENCODER)        += sonic.o
OBJS-$(CONFIG_SP5X_DECODER)            += sp5xdec.o mjpegdec.o mjpeg.o
OBJS-$(CONFIG_SRT_DECODER)             += srtdec.o ass.o
OBJS-$(CONFIG_SRT_ENCODER)             += srtenc.o ass_split.o
OBJS-$(CONFIG_SUNRAST_DECODER)         += sunrast.o
OBJS-$(CONFIG_SUNRAST_ENCODER)         += sunrastenc.o
OBJS-$(CONFIG_SVQ1_DECODER)            += svq1dec.o svq1.o h263.o \
                                          mpegvideo.o error_resilience.o
OBJS-$(CONFIG_SVQ1_ENCODER)            += svq1enc.o svq1.o    \
                                          motion_est.o h263.o \
                                          mpegvideo.o error_resilience.o \
                                          ituh263enc.o mpegvideo_enc.o   \
                                          ratecontrol.o mpeg12data.o
OBJS-$(CONFIG_SVQ3_DECODER)            += h264.o svq3.o                       \
                                          h264_loopfilter.o h264_direct.o     \
                                          h264_sei.o h264_ps.o h264_refs.o    \
                                          h264_cavlc.o h264_cabac.o cabac.o   \
                                          mpegvideo.o error_resilience.o      \
                                          svq1dec.o svq1.o h263.o
OBJS-$(CONFIG_TARGA_DECODER)           += targa.o
OBJS-$(CONFIG_TARGA_ENCODER)           += targaenc.o rle.o
OBJS-$(CONFIG_THEORA_DECODER)          += xiph.o
OBJS-$(CONFIG_THP_DECODER)             += mjpegdec.o mjpeg.o
OBJS-$(CONFIG_TIERTEXSEQVIDEO_DECODER) += tiertexseqv.o
OBJS-$(CONFIG_TIFF_DECODER)            += tiff.o lzw.o faxcompr.o
OBJS-$(CONFIG_TIFF_ENCODER)            += tiffenc.o rle.o lzwenc.o
OBJS-$(CONFIG_TMV_DECODER)             += tmv.o cga_data.o
OBJS-$(CONFIG_TRUEMOTION1_DECODER)     += truemotion1.o
OBJS-$(CONFIG_TRUEMOTION2_DECODER)     += truemotion2.o
OBJS-$(CONFIG_TRUESPEECH_DECODER)      += truespeech.o
OBJS-$(CONFIG_TSCC_DECODER)            += tscc.o msrledec.o
OBJS-$(CONFIG_TTA_DECODER)             += tta.o
OBJS-$(CONFIG_TWINVQ_DECODER)          += twinvq.o celp_math.o
OBJS-$(CONFIG_TXD_DECODER)             += txd.o s3tc.o
OBJS-$(CONFIG_ULTI_DECODER)            += ulti.o
OBJS-$(CONFIG_UTVIDEO_DECODER)         += utvideo.o
OBJS-$(CONFIG_V210_DECODER)            += v210dec.o
OBJS-$(CONFIG_V210_ENCODER)            += v210enc.o
OBJS-$(CONFIG_V308_DECODER)            += v308dec.o
OBJS-$(CONFIG_V308_ENCODER)            += v308enc.o
OBJS-$(CONFIG_V408_DECODER)            += v408dec.o
OBJS-$(CONFIG_V408_ENCODER)            += v408enc.o
OBJS-$(CONFIG_V410_DECODER)            += v410dec.o
OBJS-$(CONFIG_V410_ENCODER)            += v410enc.o
OBJS-$(CONFIG_V210X_DECODER)           += v210x.o
OBJS-$(CONFIG_VB_DECODER)              += vb.o
OBJS-$(CONFIG_VBLE_DECODER)            += vble.o
OBJS-$(CONFIG_VC1_DECODER)             += vc1dec.o vc1.o vc1data.o vc1dsp.o \
                                          msmpeg4.o msmpeg4data.o           \
                                          intrax8.o intrax8dsp.o
OBJS-$(CONFIG_VC1_DXVA2_HWACCEL)       += dxva2_vc1.o
OBJS-$(CONFIG_VC1_VAAPI_HWACCEL)       += vaapi_vc1.o
OBJS-$(CONFIG_VCR1_DECODER)            += vcr1.o
OBJS-$(CONFIG_VCR1_ENCODER)            += vcr1.o
OBJS-$(CONFIG_VMDAUDIO_DECODER)        += vmdav.o
OBJS-$(CONFIG_VMDVIDEO_DECODER)        += vmdav.o
OBJS-$(CONFIG_VMNC_DECODER)            += vmnc.o
OBJS-$(CONFIG_VORBIS_DECODER)          += vorbisdec.o vorbis.o \
                                          vorbis_data.o xiph.o
OBJS-$(CONFIG_VORBIS_ENCODER)          += vorbisenc.o vorbis.o \
                                          vorbis_data.o
OBJS-$(CONFIG_VP3_DECODER)             += vp3.o vp3dsp.o
OBJS-$(CONFIG_VP5_DECODER)             += vp5.o vp56.o vp56data.o vp56dsp.o \
                                          vp3dsp.o vp56rac.o
OBJS-$(CONFIG_VP6_DECODER)             += vp6.o vp56.o vp56data.o vp56dsp.o \
                                          vp3dsp.o vp6dsp.o vp56rac.o
OBJS-$(CONFIG_VP8_DECODER)             += vp8.o vp8dsp.o vp56rac.o
OBJS-$(CONFIG_VQA_DECODER)             += vqavideo.o
OBJS-$(CONFIG_WAVPACK_DECODER)         += wavpack.o
OBJS-$(CONFIG_WMALOSSLESS_DECODER)     += wmalosslessdec.o wma_common.o
OBJS-$(CONFIG_WMAPRO_DECODER)          += wmaprodec.o wma.o wma_common.o
OBJS-$(CONFIG_WMAV1_DECODER)           += wmadec.o wma.o wma_common.o aactab.o
OBJS-$(CONFIG_WMAV1_ENCODER)           += wmaenc.o wma.o wma_common.o aactab.o
OBJS-$(CONFIG_WMAV2_DECODER)           += wmadec.o wma.o wma_common.o aactab.o
OBJS-$(CONFIG_WMAV2_ENCODER)           += wmaenc.o wma.o wma_common.o aactab.o
OBJS-$(CONFIG_WMAVOICE_DECODER)        += wmavoice.o \
                                          celp_math.o celp_filters.o \
                                          acelp_vectors.o acelp_filters.o
OBJS-$(CONFIG_WMV1_DECODER)            += msmpeg4.o msmpeg4data.o
OBJS-$(CONFIG_WMV2_DECODER)            += wmv2dec.o wmv2.o        \
                                          msmpeg4.o msmpeg4data.o \
                                          intrax8.o intrax8dsp.o
OBJS-$(CONFIG_WMV2_ENCODER)            += wmv2enc.o wmv2.o \
                                          msmpeg4.o msmpeg4enc.o msmpeg4data.o \
                                          mpeg4videodec.o ituh263dec.o h263dec.o
OBJS-$(CONFIG_WNV1_DECODER)            += wnv1.o
OBJS-$(CONFIG_WS_SND1_DECODER)         += ws-snd1.o
OBJS-$(CONFIG_XAN_DPCM_DECODER)        += dpcm.o
OBJS-$(CONFIG_XAN_WC3_DECODER)         += xan.o
OBJS-$(CONFIG_XAN_WC4_DECODER)         += xxan.o
OBJS-$(CONFIG_XBIN_DECODER)            += bintext.o cga_data.o
OBJS-$(CONFIG_XBM_DECODER)             += xbmdec.o
OBJS-$(CONFIG_XBM_ENCODER)             += xbmenc.o
OBJS-$(CONFIG_XL_DECODER)              += xl.o
OBJS-$(CONFIG_XSUB_DECODER)            += xsubdec.o
OBJS-$(CONFIG_XSUB_ENCODER)            += xsubenc.o
OBJS-$(CONFIG_XWD_DECODER)             += xwddec.o
OBJS-$(CONFIG_XWD_ENCODER)             += xwdenc.o
OBJS-$(CONFIG_Y41P_DECODER)            += y41pdec.o
OBJS-$(CONFIG_Y41P_ENCODER)            += y41penc.o
OBJS-$(CONFIG_YOP_DECODER)             += yop.o
OBJS-$(CONFIG_YUV4_DECODER)            += yuv4dec.o
OBJS-$(CONFIG_YUV4_ENCODER)            += yuv4enc.o
OBJS-$(CONFIG_ZEROCODEC_DECODER)       += zerocodec.o
OBJS-$(CONFIG_ZLIB_DECODER)            += lcldec.o
OBJS-$(CONFIG_ZLIB_ENCODER)            += lclenc.o
OBJS-$(CONFIG_ZMBV_DECODER)            += zmbv.o
OBJS-$(CONFIG_ZMBV_ENCODER)            += zmbvenc.o

# (AD)PCM decoders/encoders
OBJS-$(CONFIG_PCM_ALAW_DECODER)           += pcm.o
OBJS-$(CONFIG_PCM_ALAW_ENCODER)           += pcm.o
OBJS-$(CONFIG_PCM_BLURAY_DECODER)         += pcm-mpeg.o
OBJS-$(CONFIG_PCM_DVD_DECODER)            += pcm.o
OBJS-$(CONFIG_PCM_DVD_ENCODER)            += pcm.o
OBJS-$(CONFIG_PCM_F32BE_DECODER)          += pcm.o
OBJS-$(CONFIG_PCM_F32BE_ENCODER)          += pcm.o
OBJS-$(CONFIG_PCM_F32LE_DECODER)          += pcm.o
OBJS-$(CONFIG_PCM_F32LE_ENCODER)          += pcm.o
OBJS-$(CONFIG_PCM_F64BE_DECODER)          += pcm.o
OBJS-$(CONFIG_PCM_F64BE_ENCODER)          += pcm.o
OBJS-$(CONFIG_PCM_F64LE_DECODER)          += pcm.o
OBJS-$(CONFIG_PCM_F64LE_ENCODER)          += pcm.o
OBJS-$(CONFIG_PCM_LXF_DECODER)            += pcm.o
OBJS-$(CONFIG_PCM_MULAW_DECODER)          += pcm.o
OBJS-$(CONFIG_PCM_MULAW_ENCODER)          += pcm.o
OBJS-$(CONFIG_PCM_S8_DECODER)             += pcm.o
OBJS-$(CONFIG_PCM_S8_ENCODER)             += pcm.o
OBJS-$(CONFIG_PCM_S8_PLANAR_DECODER)      += 8svx.o
OBJS-$(CONFIG_PCM_S16BE_DECODER)          += pcm.o
OBJS-$(CONFIG_PCM_S16BE_ENCODER)          += pcm.o
OBJS-$(CONFIG_PCM_S16LE_DECODER)          += pcm.o
OBJS-$(CONFIG_PCM_S16LE_ENCODER)          += pcm.o
OBJS-$(CONFIG_PCM_S16LE_PLANAR_DECODER)   += pcm.o
OBJS-$(CONFIG_PCM_S24BE_DECODER)          += pcm.o
OBJS-$(CONFIG_PCM_S24BE_ENCODER)          += pcm.o
OBJS-$(CONFIG_PCM_S24DAUD_DECODER)        += pcm.o
OBJS-$(CONFIG_PCM_S24DAUD_ENCODER)        += pcm.o
OBJS-$(CONFIG_PCM_S24LE_DECODER)          += pcm.o
OBJS-$(CONFIG_PCM_S24LE_ENCODER)          += pcm.o
OBJS-$(CONFIG_PCM_S32BE_DECODER)          += pcm.o
OBJS-$(CONFIG_PCM_S32BE_ENCODER)          += pcm.o
OBJS-$(CONFIG_PCM_S32LE_DECODER)          += pcm.o
OBJS-$(CONFIG_PCM_S32LE_ENCODER)          += pcm.o
OBJS-$(CONFIG_PCM_U8_DECODER)             += pcm.o
OBJS-$(CONFIG_PCM_U8_ENCODER)             += pcm.o
OBJS-$(CONFIG_PCM_U16BE_DECODER)          += pcm.o
OBJS-$(CONFIG_PCM_U16BE_ENCODER)          += pcm.o
OBJS-$(CONFIG_PCM_U16LE_DECODER)          += pcm.o
OBJS-$(CONFIG_PCM_U16LE_ENCODER)          += pcm.o
OBJS-$(CONFIG_PCM_U24BE_DECODER)          += pcm.o
OBJS-$(CONFIG_PCM_U24BE_ENCODER)          += pcm.o
OBJS-$(CONFIG_PCM_U24LE_DECODER)          += pcm.o
OBJS-$(CONFIG_PCM_U24LE_ENCODER)          += pcm.o
OBJS-$(CONFIG_PCM_U32BE_DECODER)          += pcm.o
OBJS-$(CONFIG_PCM_U32BE_ENCODER)          += pcm.o
OBJS-$(CONFIG_PCM_U32LE_DECODER)          += pcm.o
OBJS-$(CONFIG_PCM_U32LE_ENCODER)          += pcm.o
OBJS-$(CONFIG_PCM_ZORK_DECODER)           += pcm.o

OBJS-$(CONFIG_ADPCM_4XM_DECODER)          += adpcm.o adpcm_data.o
OBJS-$(CONFIG_ADPCM_ADX_DECODER)          += adxdec.o adx.o
OBJS-$(CONFIG_ADPCM_ADX_ENCODER)          += adxenc.o adx.o
OBJS-$(CONFIG_ADPCM_CT_DECODER)           += adpcm.o adpcm_data.o
OBJS-$(CONFIG_ADPCM_EA_DECODER)           += adpcm.o adpcm_data.o
OBJS-$(CONFIG_ADPCM_EA_MAXIS_XA_DECODER)  += adpcm.o adpcm_data.o
OBJS-$(CONFIG_ADPCM_EA_R1_DECODER)        += adpcm.o adpcm_data.o
OBJS-$(CONFIG_ADPCM_EA_R2_DECODER)        += adpcm.o adpcm_data.o
OBJS-$(CONFIG_ADPCM_EA_R3_DECODER)        += adpcm.o adpcm_data.o
OBJS-$(CONFIG_ADPCM_EA_XAS_DECODER)       += adpcm.o adpcm_data.o
OBJS-$(CONFIG_ADPCM_G722_DECODER)         += g722.o g722dec.o
OBJS-$(CONFIG_ADPCM_G722_ENCODER)         += g722.o g722enc.o
OBJS-$(CONFIG_ADPCM_G726_DECODER)         += g726.o
OBJS-$(CONFIG_ADPCM_G726_ENCODER)         += g726.o
OBJS-$(CONFIG_ADPCM_IMA_AMV_DECODER)      += adpcm.o adpcm_data.o
OBJS-$(CONFIG_ADPCM_IMA_APC_DECODER)      += adpcm.o adpcm_data.o
OBJS-$(CONFIG_ADPCM_IMA_DK3_DECODER)      += adpcm.o adpcm_data.o
OBJS-$(CONFIG_ADPCM_IMA_DK4_DECODER)      += adpcm.o adpcm_data.o
OBJS-$(CONFIG_ADPCM_IMA_EA_EACS_DECODER)  += adpcm.o adpcm_data.o
OBJS-$(CONFIG_ADPCM_IMA_EA_SEAD_DECODER)  += adpcm.o adpcm_data.o
OBJS-$(CONFIG_ADPCM_IMA_ISS_DECODER)      += adpcm.o adpcm_data.o
OBJS-$(CONFIG_ADPCM_IMA_QT_DECODER)       += adpcm.o adpcm_data.o
OBJS-$(CONFIG_ADPCM_IMA_QT_ENCODER)       += adpcmenc.o adpcm_data.o
OBJS-$(CONFIG_ADPCM_IMA_SMJPEG_DECODER)   += adpcm.o adpcm_data.o
OBJS-$(CONFIG_ADPCM_IMA_WAV_DECODER)      += adpcm.o adpcm_data.o
OBJS-$(CONFIG_ADPCM_IMA_WAV_ENCODER)      += adpcmenc.o adpcm_data.o
OBJS-$(CONFIG_ADPCM_IMA_WS_DECODER)       += adpcm.o adpcm_data.o
OBJS-$(CONFIG_ADPCM_MS_DECODER)           += adpcm.o adpcm_data.o
OBJS-$(CONFIG_ADPCM_MS_ENCODER)           += adpcmenc.o adpcm_data.o
OBJS-$(CONFIG_ADPCM_SBPRO_2_DECODER)      += adpcm.o adpcm_data.o
OBJS-$(CONFIG_ADPCM_SBPRO_3_DECODER)      += adpcm.o adpcm_data.o
OBJS-$(CONFIG_ADPCM_SBPRO_4_DECODER)      += adpcm.o adpcm_data.o
OBJS-$(CONFIG_ADPCM_SWF_DECODER)          += adpcm.o adpcm_data.o
OBJS-$(CONFIG_ADPCM_SWF_ENCODER)          += adpcmenc.o adpcm_data.o
OBJS-$(CONFIG_ADPCM_THP_DECODER)          += adpcm.o adpcm_data.o
OBJS-$(CONFIG_ADPCM_XA_DECODER)           += adpcm.o adpcm_data.o
OBJS-$(CONFIG_ADPCM_YAMAHA_DECODER)       += adpcm.o adpcm_data.o
OBJS-$(CONFIG_ADPCM_YAMAHA_ENCODER)       += adpcmenc.o adpcm_data.o

# libavformat dependencies
OBJS-$(CONFIG_ADTS_MUXER)              += mpeg4audio.o
OBJS-$(CONFIG_ADX_DEMUXER)             += adx.o
OBJS-$(CONFIG_CAF_DEMUXER)             += mpeg4audio.o mpegaudiodata.o
<<<<<<< HEAD
OBJS-$(CONFIG_DV_DEMUXER)              += dvdata.o
OBJS-$(CONFIG_DV_MUXER)                += dvdata.o timecode.o
OBJS-$(CONFIG_FLAC_DEMUXER)            += flacdec.o flacdata.o flac.o vorbis_data.o
OBJS-$(CONFIG_FLAC_MUXER)              += flacdec.o flacdata.o flac.o vorbis_data.o
=======
OBJS-$(CONFIG_DV_DEMUXER)              += dv_profile.o
OBJS-$(CONFIG_DV_MUXER)                += dv_profile.o
OBJS-$(CONFIG_FLAC_DEMUXER)            += flacdec.o flacdata.o flac.o
OBJS-$(CONFIG_FLAC_MUXER)              += flacdec.o flacdata.o flac.o
>>>>>>> b2e495af
OBJS-$(CONFIG_FLV_DEMUXER)             += mpeg4audio.o
OBJS-$(CONFIG_GXF_DEMUXER)             += mpeg12data.o
OBJS-$(CONFIG_IFF_DEMUXER)             += iff.o
OBJS-$(CONFIG_LATM_MUXER)              += mpeg4audio.o
OBJS-$(CONFIG_MATROSKA_AUDIO_MUXER)    += xiph.o mpeg4audio.o vorbis_data.o \
                                          flacdec.o flacdata.o flac.o
OBJS-$(CONFIG_MATROSKA_DEMUXER)        += mpeg4audio.o mpegaudiodata.o
OBJS-$(CONFIG_MATROSKA_MUXER)          += xiph.o mpeg4audio.o \
                                          flacdec.o flacdata.o flac.o \
                                          mpegaudiodata.o vorbis_data.o
OBJS-$(CONFIG_MP3_MUXER)               += mpegaudiodata.o mpegaudiodecheader.o
OBJS-$(CONFIG_MOV_DEMUXER)             += mpeg4audio.o mpegaudiodata.o ac3tab.o timecode.o
OBJS-$(CONFIG_MOV_MUXER)               += mpeg4audio.o mpegaudiodata.o
OBJS-$(CONFIG_MPEGTS_MUXER)            += mpegvideo.o mpeg4audio.o
OBJS-$(CONFIG_MPEGTS_DEMUXER)          += mpeg4audio.o mpegaudiodata.o
OBJS-$(CONFIG_MXF_MUXER)               += timecode.o
OBJS-$(CONFIG_NUT_MUXER)               += mpegaudiodata.o
OBJS-$(CONFIG_OGG_DEMUXER)             += flacdec.o flacdata.o flac.o \
                                          dirac.o mpeg12data.o vorbis_parser.o vorbis_data.o
OBJS-$(CONFIG_OGG_MUXER)               += xiph.o flacdec.o flacdata.o flac.o \
                                          vorbis_data.o
OBJS-$(CONFIG_RTP_MUXER)               += mpeg4audio.o mpegvideo.o xiph.o
OBJS-$(CONFIG_SPDIF_DEMUXER)           += aacadtsdec.o mpeg4audio.o
OBJS-$(CONFIG_WEBM_MUXER)              += xiph.o mpeg4audio.o \
                                          flacdec.o flacdata.o flac.o \
                                          mpegaudiodata.o vorbis_data.o
OBJS-$(CONFIG_WTV_DEMUXER)             += mpeg4audio.o mpegaudiodata.o

# external codec libraries
OBJS-$(CONFIG_LIBAACPLUS_ENCODER)         += libaacplus.o
OBJS-$(CONFIG_LIBCELT_DECODER)            += libcelt_dec.o
OBJS-$(CONFIG_LIBFAAC_ENCODER)            += libfaac.o audio_frame_queue.o
OBJS-$(CONFIG_LIBGSM_DECODER)             += libgsm.o
OBJS-$(CONFIG_LIBGSM_ENCODER)             += libgsm.o
OBJS-$(CONFIG_LIBGSM_MS_DECODER)          += libgsm.o
OBJS-$(CONFIG_LIBGSM_MS_ENCODER)          += libgsm.o
OBJS-$(CONFIG_LIBMP3LAME_ENCODER)         += libmp3lame.o mpegaudiodecheader.o \
                                             audio_frame_queue.o
OBJS-$(CONFIG_LIBOPENCORE_AMRNB_DECODER)  += libopencore-amr.o \
                                             audio_frame_queue.o
OBJS-$(CONFIG_LIBOPENCORE_AMRNB_ENCODER)  += libopencore-amr.o \
                                             audio_frame_queue.o
OBJS-$(CONFIG_LIBOPENCORE_AMRWB_DECODER)  += libopencore-amr.o
OBJS-$(CONFIG_LIBOPENJPEG_DECODER)        += libopenjpegdec.o
OBJS-$(CONFIG_LIBOPENJPEG_ENCODER)        += libopenjpegenc.o
OBJS-$(CONFIG_LIBSCHROEDINGER_DECODER)    += libschroedingerdec.o \
                                             libschroedinger.o
OBJS-$(CONFIG_LIBSCHROEDINGER_ENCODER)    += libschroedingerenc.o \
                                             libschroedinger.o
OBJS-$(CONFIG_LIBSPEEX_DECODER)           += libspeexdec.o
OBJS-$(CONFIG_LIBSPEEX_ENCODER)           += libspeexenc.o audio_frame_queue.o
OBJS-$(CONFIG_LIBSTAGEFRIGHT_H264_DECODER)+= libstagefright.o
OBJS-$(CONFIG_LIBTHEORA_ENCODER)          += libtheoraenc.o
OBJS-$(CONFIG_LIBUTVIDEO_DECODER)         += libutvideodec.o
OBJS-$(CONFIG_LIBUTVIDEO_ENCODER)         += libutvideoenc.o
OBJS-$(CONFIG_LIBVO_AACENC_ENCODER)       += libvo-aacenc.o mpeg4audio.o \
                                             audio_frame_queue.o
OBJS-$(CONFIG_LIBVO_AMRWBENC_ENCODER)     += libvo-amrwbenc.o
OBJS-$(CONFIG_LIBVORBIS_ENCODER)          += libvorbis.o audio_frame_queue.o \
                                             vorbis_data.o vorbis_parser.o
OBJS-$(CONFIG_LIBVPX_DECODER)             += libvpxdec.o
OBJS-$(CONFIG_LIBVPX_ENCODER)             += libvpxenc.o
OBJS-$(CONFIG_LIBX264_ENCODER)            += libx264.o
OBJS-$(CONFIG_LIBXAVS_ENCODER)            += libxavs.o
OBJS-$(CONFIG_LIBXVID)                    += libxvidff.o libxvid_rc.o

# parsers
OBJS-$(CONFIG_AAC_PARSER)              += aac_parser.o aac_ac3_parser.o \
                                          aacadtsdec.o mpeg4audio.o
OBJS-$(CONFIG_AC3_PARSER)              += ac3_parser.o ac3tab.o \
                                          aac_ac3_parser.o
OBJS-$(CONFIG_ADX_PARSER)              += adx_parser.o adx.o
OBJS-$(CONFIG_CAVSVIDEO_PARSER)        += cavs_parser.o
OBJS-$(CONFIG_COOK_PARSER)             += cook_parser.o
OBJS-$(CONFIG_DCA_PARSER)              += dca_parser.o
OBJS-$(CONFIG_DIRAC_PARSER)            += dirac_parser.o
OBJS-$(CONFIG_DNXHD_PARSER)            += dnxhd_parser.o
OBJS-$(CONFIG_DVBSUB_PARSER)           += dvbsub_parser.o
OBJS-$(CONFIG_DVDSUB_PARSER)           += dvdsub_parser.o
OBJS-$(CONFIG_FLAC_PARSER)             += flac_parser.o flacdata.o flac.o \
                                          vorbis_data.o
OBJS-$(CONFIG_GSM_PARSER)              += gsm_parser.o
OBJS-$(CONFIG_H261_PARSER)             += h261_parser.o
OBJS-$(CONFIG_H263_PARSER)             += h263_parser.o
OBJS-$(CONFIG_H264_PARSER)             += h264_parser.o h264.o            \
                                          cabac.o                         \
                                          h264_refs.o h264_sei.o h264_direct.o \
                                          h264_loopfilter.o h264_cabac.o \
                                          h264_cavlc.o h264_ps.o \
                                          mpegvideo.o error_resilience.o
OBJS-$(CONFIG_AAC_LATM_PARSER)         += latm_parser.o
OBJS-$(CONFIG_MJPEG_PARSER)            += mjpeg_parser.o
OBJS-$(CONFIG_MLP_PARSER)              += mlp_parser.o mlp.o
OBJS-$(CONFIG_MPEG4VIDEO_PARSER)       += mpeg4video_parser.o h263.o \
                                          mpegvideo.o error_resilience.o \
                                          mpeg4videodec.o mpeg4video.o \
                                          ituh263dec.o h263dec.o
OBJS-$(CONFIG_PNG_PARSER)              += png_parser.o
OBJS-$(CONFIG_MPEGAUDIO_PARSER)        += mpegaudio_parser.o \
                                          mpegaudiodecheader.o mpegaudiodata.o
OBJS-$(CONFIG_MPEGVIDEO_PARSER)        += mpegvideo_parser.o    \
                                          mpeg12.o mpeg12data.o \
                                          mpegvideo.o error_resilience.o
OBJS-$(CONFIG_PNM_PARSER)              += pnm_parser.o pnm.o
OBJS-$(CONFIG_RV30_PARSER)             += rv34_parser.o
OBJS-$(CONFIG_RV40_PARSER)             += rv34_parser.o
OBJS-$(CONFIG_VC1_PARSER)              += vc1_parser.o vc1.o vc1data.o \
                                          msmpeg4.o msmpeg4data.o mpeg4video.o \
                                          h263.o mpegvideo.o error_resilience.o
OBJS-$(CONFIG_VORBIS_PARSER)           += vorbis_parser.o xiph.o
OBJS-$(CONFIG_VP3_PARSER)              += vp3_parser.o
OBJS-$(CONFIG_VP8_PARSER)              += vp8_parser.o

# bitstream filters
OBJS-$(CONFIG_AAC_ADTSTOASC_BSF)          += aac_adtstoasc_bsf.o aacadtsdec.o \
                                             mpeg4audio.o
OBJS-$(CONFIG_CHOMP_BSF)                  += chomp_bsf.o
OBJS-$(CONFIG_DUMP_EXTRADATA_BSF)         += dump_extradata_bsf.o
OBJS-$(CONFIG_H264_MP4TOANNEXB_BSF)       += h264_mp4toannexb_bsf.o
OBJS-$(CONFIG_IMX_DUMP_HEADER_BSF)        += imx_dump_header_bsf.o
OBJS-$(CONFIG_MJPEG2JPEG_BSF)             += mjpeg2jpeg_bsf.o mjpeg.o
OBJS-$(CONFIG_MJPEGA_DUMP_HEADER_BSF)     += mjpega_dump_header_bsf.o
OBJS-$(CONFIG_MOV2TEXTSUB_BSF)            += movsub_bsf.o
OBJS-$(CONFIG_MP3_HEADER_COMPRESS_BSF)    += mp3_header_compress_bsf.o
OBJS-$(CONFIG_MP3_HEADER_DECOMPRESS_BSF)  += mp3_header_decompress_bsf.o \
                                             mpegaudiodata.o
OBJS-$(CONFIG_NOISE_BSF)                  += noise_bsf.o
OBJS-$(CONFIG_REMOVE_EXTRADATA_BSF)       += remove_extradata_bsf.o
OBJS-$(CONFIG_TEXT2MOVSUB_BSF)            += movsub_bsf.o

# thread libraries
OBJS-$(HAVE_PTHREADS)                  += pthread.o
OBJS-$(HAVE_W32THREADS)                += pthread.o
OBJS-$(HAVE_OS2THREADS)                += pthread.o

# inverse.o contains the ff_inverse table definition, which is used by
# the FASTDIV macro (from libavutil); since referencing the external
# table has a negative effect on performance, copy it in libavcodec as
# well.
OBJS-$(!CONFIG_SMALL)                  += inverse.o

SKIPHEADERS                            += %_tablegen.h                  \
                                          %_tables.h                    \
                                          aac_tablegen_decl.h           \
                                          fft-internal.h                \
                                          tableprint.h                  \
                                          $(ARCH)/vp56_arith.h          \

SKIPHEADERS-$(CONFIG_DXVA2)            += dxva2.h dxva2_internal.h
SKIPHEADERS-$(CONFIG_LIBSCHROEDINGER)  += libschroedinger.h
SKIPHEADERS-$(CONFIG_MPEG_XVMC_DECODER) += xvmc.h
SKIPHEADERS-$(CONFIG_VAAPI)            += vaapi_internal.h
SKIPHEADERS-$(CONFIG_VDA)              += vda_internal.h
SKIPHEADERS-$(CONFIG_VDPAU)            += vdpau.h
SKIPHEADERS-$(HAVE_W32THREADS)         += w32pthreads.h

TESTPROGS = cabac                                                       \
            dct                                                         \
            fft                                                         \
            fft-fixed                                                   \
            golomb                                                      \
            iirfilter                                                   \
            rangecoder                                                  \
            snowenc                                                     \

TESTPROGS-$(HAVE_MMX) += motion
TESTOBJS = dctref.o

HOSTPROGS = aac_tablegen                                                \
            aacps_tablegen                                              \
            cbrt_tablegen                                               \
            cos_tablegen                                                \
            dv_tablegen                                                 \
            motionpixels_tablegen                                       \
            mpegaudio_tablegen                                          \
            pcm_tablegen                                                \
            qdm2_tablegen                                               \
            sinewin_tablegen                                            \

CLEANFILES = *_tables.c *_tables.h *_tablegen$(HOSTEXESUF)

$(SUBDIR)dct-test$(EXESUF): $(SUBDIR)dctref.o

TRIG_TABLES  = cos cos_fixed sin
TRIG_TABLES := $(TRIG_TABLES:%=$(SUBDIR)%_tables.c)

$(TRIG_TABLES): $(SUBDIR)%_tables.c: $(SUBDIR)cos_tablegen$(HOSTEXESUF)
	$(M)./$< $* > $@

ifdef CONFIG_SMALL
$(SUBDIR)%_tablegen$(HOSTEXESUF): HOSTCFLAGS += -DCONFIG_SMALL=1
else
$(SUBDIR)%_tablegen$(HOSTEXESUF): HOSTCFLAGS += -DCONFIG_SMALL=0
endif

GEN_HEADERS = cbrt_tables.h aacps_tables.h aac_tables.h dv_tables.h     \
              sinewin_tables.h mpegaudio_tables.h motionpixels_tables.h \
              pcm_tables.h qdm2_tables.h
GEN_HEADERS := $(addprefix $(SUBDIR), $(GEN_HEADERS))

$(GEN_HEADERS): $(SUBDIR)%_tables.h: $(SUBDIR)%_tablegen$(HOSTEXESUF)
	$(M)./$< > $@

ifdef CONFIG_HARDCODED_TABLES
$(SUBDIR)aacdec.o: $(SUBDIR)cbrt_tables.h
$(SUBDIR)aacps.o: $(SUBDIR)aacps_tables.h
$(SUBDIR)aactab.o: $(SUBDIR)aac_tables.h
$(SUBDIR)dv.o: $(SUBDIR)dv_tables.h
$(SUBDIR)sinewin.o: $(SUBDIR)sinewin_tables.h
$(SUBDIR)mpegaudiodec.o: $(SUBDIR)mpegaudio_tables.h
$(SUBDIR)mpegaudiodec_float.o: $(SUBDIR)mpegaudio_tables.h
$(SUBDIR)motionpixels.o: $(SUBDIR)motionpixels_tables.h
$(SUBDIR)pcm.o: $(SUBDIR)pcm_tables.h
$(SUBDIR)qdm2.o: $(SUBDIR)qdm2_tables.h
endif

CODEC_NAMES_SH := $(SRC_PATH)/$(SUBDIR)codec_names.sh
AVCODEC_H      := $(SRC_PATH)/$(SUBDIR)avcodec.h
$(SUBDIR)codec_names.h: $(CODEC_NAMES_SH) config.h $(AVCODEC_H)
	$(CC) $(CPPFLAGS) $(CFLAGS) -E $(AVCODEC_H) | \
	$(CODEC_NAMES_SH) config.h $@
$(SUBDIR)utils.o: $(SUBDIR)codec_names.h<|MERGE_RESOLUTION|>--- conflicted
+++ resolved
@@ -609,17 +609,10 @@
 OBJS-$(CONFIG_ADTS_MUXER)              += mpeg4audio.o
 OBJS-$(CONFIG_ADX_DEMUXER)             += adx.o
 OBJS-$(CONFIG_CAF_DEMUXER)             += mpeg4audio.o mpegaudiodata.o
-<<<<<<< HEAD
-OBJS-$(CONFIG_DV_DEMUXER)              += dvdata.o
-OBJS-$(CONFIG_DV_MUXER)                += dvdata.o timecode.o
+OBJS-$(CONFIG_DV_DEMUXER)              += dv_profile.o
+OBJS-$(CONFIG_DV_MUXER)                += dv_profile.o timecode.o
 OBJS-$(CONFIG_FLAC_DEMUXER)            += flacdec.o flacdata.o flac.o vorbis_data.o
 OBJS-$(CONFIG_FLAC_MUXER)              += flacdec.o flacdata.o flac.o vorbis_data.o
-=======
-OBJS-$(CONFIG_DV_DEMUXER)              += dv_profile.o
-OBJS-$(CONFIG_DV_MUXER)                += dv_profile.o
-OBJS-$(CONFIG_FLAC_DEMUXER)            += flacdec.o flacdata.o flac.o
-OBJS-$(CONFIG_FLAC_MUXER)              += flacdec.o flacdata.o flac.o
->>>>>>> b2e495af
 OBJS-$(CONFIG_FLV_DEMUXER)             += mpeg4audio.o
 OBJS-$(CONFIG_GXF_DEMUXER)             += mpeg12data.o
 OBJS-$(CONFIG_IFF_DEMUXER)             += iff.o
