--- conflicted
+++ resolved
@@ -605,10 +605,7 @@
                                              libdirac_libschro.o
 OBJS-$(CONFIG_LIBSPEEX_DECODER)           += libspeexdec.o
 OBJS-$(CONFIG_LIBSPEEX_ENCODER)           += libspeexenc.o
-<<<<<<< HEAD
 OBJS-$(CONFIG_LIBSTAGEFRIGHT_H264_DECODER)+= libstagefright.o
-=======
->>>>>>> 65d3176a
 OBJS-$(CONFIG_LIBTHEORA_ENCODER)          += libtheoraenc.o
 OBJS-$(CONFIG_LIBUTVIDEO_DECODER)         += libutvideo.o
 OBJS-$(CONFIG_LIBVO_AACENC_ENCODER)       += libvo-aacenc.o mpeg4audio.o
