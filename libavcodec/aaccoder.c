--- conflicted
+++ resolved
@@ -33,11 +33,7 @@
 #include "libavutil/libm.h" // brought forward to work around cygwin header breakage
 
 #include <float.h>
-<<<<<<< HEAD
-#include <math.h>
-=======
 #include "libavutil/mathematics.h"
->>>>>>> 963f6855
 #include "avcodec.h"
 #include "put_bits.h"
 #include "aac.h"
