--- conflicted
+++ resolved
@@ -161,12 +161,8 @@
     REGISTER_DECODER(H263I,             h263i);
     REGISTER_ENCDEC (H263P,             h263p);
     REGISTER_DECODER(H264,              h264);
-<<<<<<< HEAD
     REGISTER_DECODER(H264_CRYSTALHD,    h264_crystalhd);
     REGISTER_DECODER(H264_VDA,          h264_vda);
-    REGISTER_DECODER(H264_VDPAU,        h264_vdpau);
-=======
->>>>>>> 578ea75a
     REGISTER_ENCDEC (HUFFYUV,           huffyuv);
     REGISTER_DECODER(IDCIN,             idcin);
     REGISTER_DECODER(IFF_BYTERUN1,      iff_byterun1);
@@ -194,15 +190,9 @@
     REGISTER_ENCDEC (MPEG1VIDEO,        mpeg1video);
     REGISTER_ENCDEC (MPEG2VIDEO,        mpeg2video);
     REGISTER_ENCDEC (MPEG4,             mpeg4);
-<<<<<<< HEAD
     REGISTER_DECODER(MPEG4_CRYSTALHD,   mpeg4_crystalhd);
-    REGISTER_DECODER(MPEG4_VDPAU,       mpeg4_vdpau);
     REGISTER_DECODER(MPEGVIDEO,         mpegvideo);
-    REGISTER_DECODER(MPEG_VDPAU,        mpeg_vdpau);
-    REGISTER_DECODER(MPEG1_VDPAU,       mpeg1_vdpau);
     REGISTER_DECODER(MPEG2_CRYSTALHD,   mpeg2_crystalhd);
-=======
->>>>>>> 578ea75a
     REGISTER_DECODER(MSA1,              msa1);
     REGISTER_DECODER(MSMPEG4_CRYSTALHD, msmpeg4_crystalhd);
     REGISTER_DECODER(MSMPEG4V1,         msmpeg4v1);
@@ -279,11 +269,7 @@
     REGISTER_DECODER(VB,                vb);
     REGISTER_DECODER(VBLE,              vble);
     REGISTER_DECODER(VC1,               vc1);
-<<<<<<< HEAD
     REGISTER_DECODER(VC1_CRYSTALHD,     vc1_crystalhd);
-    REGISTER_DECODER(VC1_VDPAU,         vc1_vdpau);
-=======
->>>>>>> 578ea75a
     REGISTER_DECODER(VC1IMAGE,          vc1image);
     REGISTER_DECODER(VCR1,              vcr1);
     REGISTER_DECODER(VMDVIDEO,          vmdvideo);
@@ -299,11 +285,7 @@
     REGISTER_ENCDEC (WMV1,              wmv1);
     REGISTER_ENCDEC (WMV2,              wmv2);
     REGISTER_DECODER(WMV3,              wmv3);
-<<<<<<< HEAD
     REGISTER_DECODER(WMV3_CRYSTALHD,    wmv3_crystalhd);
-    REGISTER_DECODER(WMV3_VDPAU,        wmv3_vdpau);
-=======
->>>>>>> 578ea75a
     REGISTER_DECODER(WMV3IMAGE,         wmv3image);
     REGISTER_DECODER(WNV1,              wnv1);
     REGISTER_DECODER(XAN_WC3,           xan_wc3);
