/*
 * This file is part of FFmpeg.
 *
 * FFmpeg is free software; you can redistribute it and/or
 * modify it under the terms of the GNU Lesser General Public
 * License as published by the Free Software Foundation; either
 * version 2.1 of the License, or (at your option) any later version.
 *
 * FFmpeg is distributed in the hope that it will be useful,
 * but WITHOUT ANY WARRANTY; without even the implied warranty of
 * MERCHANTABILITY or FITNESS FOR A PARTICULAR PURPOSE.  See the GNU
 * Lesser General Public License for more details.
 *
 * You should have received a copy of the GNU Lesser General Public
 * License along with FFmpeg; if not, write to the Free Software
 * Foundation, Inc., 51 Franklin Street, Fifth Floor, Boston, MA 02110-1301 USA
 */

<<<<<<< HEAD

#include <libavutil/avassert.h>
#include <libavutil/mathematics.h>
=======
#include <assert.h>
#include "libavutil/mathematics.h"
>>>>>>> 6c1a7d07
#include "libavutil/attributes.h"
#include "kbdwin.h"

#define BESSEL_I0_ITER 50 // default: 50 iterations of Bessel I0 approximation

av_cold void ff_kbd_window_init(float *window, float alpha, int n)
{
   int i, j;
   double sum = 0.0, bessel, tmp;
   double local_window[FF_KBD_WINDOW_MAX];
   double alpha2 = (alpha * M_PI / n) * (alpha * M_PI / n);

   av_assert0(n <= FF_KBD_WINDOW_MAX);

   for (i = 0; i < n; i++) {
       tmp = i * (n - i) * alpha2;
       bessel = 1.0;
       for (j = BESSEL_I0_ITER; j > 0; j--)
           bessel = bessel * tmp / (j * j) + 1;
       sum += bessel;
       local_window[i] = sum;
   }

   sum++;
   for (i = 0; i < n; i++)
       window[i] = sqrt(local_window[i] / sum);
}<|MERGE_RESOLUTION|>--- conflicted
+++ resolved
@@ -16,14 +16,8 @@
  * Foundation, Inc., 51 Franklin Street, Fifth Floor, Boston, MA 02110-1301 USA
  */
 
-<<<<<<< HEAD
-
-#include <libavutil/avassert.h>
-#include <libavutil/mathematics.h>
-=======
-#include <assert.h>
+#include "libavutil/avassert.h"
 #include "libavutil/mathematics.h"
->>>>>>> 6c1a7d07
 #include "libavutil/attributes.h"
 #include "kbdwin.h"
 
