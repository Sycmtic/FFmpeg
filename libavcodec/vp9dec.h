--- conflicted
+++ resolved
@@ -231,12 +231,9 @@
         unsigned int col:13;
         unsigned int block_size_idx_x:2;
         unsigned int block_size_idx_y:2;
-<<<<<<< HEAD
         unsigned int intra:1;
         unsigned int skip:1
-=======
         VP56mv mv[4][2];
->>>>>>> 1e9c16d1
     } *block_structure;
     unsigned int nb_block_structure;
 };
