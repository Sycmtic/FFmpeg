/*
 * RV40 decoder motion compensation functions x86-optimised
 * Copyright (c) 2008 Konstantin Shishkov
 *
 * This file is part of Libav.
 *
 * Libav is free software; you can redistribute it and/or
 * modify it under the terms of the GNU Lesser General Public
 * License as published by the Free Software Foundation; either
 * version 2.1 of the License, or (at your option) any later version.
 *
 * Libav is distributed in the hope that it will be useful,
 * but WITHOUT ANY WARRANTY; without even the implied warranty of
 * MERCHANTABILITY or FITNESS FOR A PARTICULAR PURPOSE.  See the GNU
 * Lesser General Public License for more details.
 *
 * You should have received a copy of the GNU Lesser General Public
 * License along with Libav; if not, write to the Free Software
 * Foundation, Inc., 51 Franklin Street, Fifth Floor, Boston, MA 02110-1301 USA
 */

/**
 * @file
 * RV40 decoder motion compensation functions x86-optimised
 * 2,0 and 0,2 have h264 equivalents.
 * 3,3 is bugged in the rv40 format and maps to _xy2 version
 */

#include "libavcodec/rv34dsp.h"
#include "libavutil/mem.h"
#include "dsputil_mmx.h"

#if HAVE_YASM
void ff_put_rv40_chroma_mc8_mmx  (uint8_t *dst, uint8_t *src,
                                  int stride, int h, int x, int y);
void ff_avg_rv40_chroma_mc8_mmx2 (uint8_t *dst, uint8_t *src,
                                  int stride, int h, int x, int y);
void ff_avg_rv40_chroma_mc8_3dnow(uint8_t *dst, uint8_t *src,
                                  int stride, int h, int x, int y);

void ff_put_rv40_chroma_mc4_mmx  (uint8_t *dst, uint8_t *src,
                                  int stride, int h, int x, int y);
void ff_avg_rv40_chroma_mc4_mmx2 (uint8_t *dst, uint8_t *src,
                                  int stride, int h, int x, int y);
void ff_avg_rv40_chroma_mc4_3dnow(uint8_t *dst, uint8_t *src,
                                  int stride, int h, int x, int y);

#define DECLARE_WEIGHT(opt) \
void ff_rv40_weight_func_rnd_16_##opt(uint8_t *dst, uint8_t *src1, uint8_t *src2, \
                                      int w1, int w2, ptrdiff_t stride); \
void ff_rv40_weight_func_rnd_8_##opt (uint8_t *dst, uint8_t *src1, uint8_t *src2, \
                                      int w1, int w2, ptrdiff_t stride); \
void ff_rv40_weight_func_nornd_16_##opt(uint8_t *dst, uint8_t *src1, uint8_t *src2, \
                                        int w1, int w2, ptrdiff_t stride); \
void ff_rv40_weight_func_nornd_8_##opt (uint8_t *dst, uint8_t *src1, uint8_t *src2, \
                                        int w1, int w2, ptrdiff_t stride);
DECLARE_WEIGHT(mmx2)
DECLARE_WEIGHT(sse2)
DECLARE_WEIGHT(ssse3)

#if HAVE_YASM

/** @{ */
/**
 * Define one qpel function.
 * LOOPSIZE must be already set to the number of pixels processed per
 * iteration in the inner loop of the called functions.
 * COFF(x) must be already defined so as to provide the offset into any
 * array of coeffs used by the called function for the qpel position x.
 */
#define QPEL_FUNC_DECL(OP, SIZE, PH, PV, OPT)                           \
static void OP ## rv40_qpel ##SIZE ##_mc ##PH ##PV ##OPT(uint8_t *dst,  \
                                                         uint8_t *src,  \
                                                         int stride)    \
{                                                                       \
    int i;                                                              \
    if (PH && PV) {                                                     \
        DECLARE_ALIGNED(16, uint8_t, tmp)[SIZE * (SIZE + 5)];           \
        uint8_t *tmpptr = tmp + SIZE * 2;                               \
        src -= stride * 2;                                              \
                                                                        \
        for (i = 0; i < SIZE; i += LOOPSIZE)                            \
            ff_put_rv40_qpel_h ##OPT(tmp + i, SIZE, src + i, stride,    \
                                     SIZE + 5, HCOFF(PH));              \
        for (i = 0; i < SIZE; i += LOOPSIZE)                            \
            ff_ ##OP ##rv40_qpel_v ##OPT(dst + i, stride, tmpptr + i,   \
                                         SIZE, SIZE, VCOFF(PV));        \
    } else if (PV) {                                                    \
        for (i = 0; i < SIZE; i += LOOPSIZE)                            \
            ff_ ##OP ##rv40_qpel_v ## OPT(dst + i, stride, src + i,     \
                                          stride, SIZE, VCOFF(PV));     \
    } else {                                                            \
        for (i = 0; i < SIZE; i += LOOPSIZE)                            \
            ff_ ##OP ##rv40_qpel_h ## OPT(dst + i, stride, src + i,     \
                                          stride, SIZE, HCOFF(PH));     \
    }                                                                   \
};

/** Declare functions for sizes 8 and 16 and given operations
 *  and qpel position. */
#define QPEL_FUNCS_DECL(OP, PH, PV, OPT) \
    QPEL_FUNC_DECL(OP,  8, PH, PV, OPT)  \
    QPEL_FUNC_DECL(OP, 16, PH, PV, OPT)

/** Declare all functions for all sizes and qpel positions */
#define QPEL_MC_DECL(OP, OPT)                                           \
void ff_ ##OP ##rv40_qpel_h ##OPT(uint8_t *dst, ptrdiff_t dstStride,    \
                                  const uint8_t *src,                   \
                                  ptrdiff_t srcStride,                  \
                                  int len, int m);                      \
void ff_ ##OP ##rv40_qpel_v ##OPT(uint8_t *dst, ptrdiff_t dstStride,    \
                                  const uint8_t *src,                   \
                                  ptrdiff_t srcStride,                  \
                                  int len, int m);                      \
QPEL_FUNCS_DECL(OP, 0, 1, OPT)                                          \
QPEL_FUNCS_DECL(OP, 0, 3, OPT)                                          \
QPEL_FUNCS_DECL(OP, 1, 0, OPT)                                          \
QPEL_FUNCS_DECL(OP, 1, 1, OPT)                                          \
QPEL_FUNCS_DECL(OP, 1, 2, OPT)                                          \
QPEL_FUNCS_DECL(OP, 1, 3, OPT)                                          \
QPEL_FUNCS_DECL(OP, 2, 1, OPT)                                          \
QPEL_FUNCS_DECL(OP, 2, 2, OPT)                                          \
QPEL_FUNCS_DECL(OP, 2, 3, OPT)                                          \
QPEL_FUNCS_DECL(OP, 3, 0, OPT)                                          \
QPEL_FUNCS_DECL(OP, 3, 1, OPT)                                          \
QPEL_FUNCS_DECL(OP, 3, 2, OPT)
/** @} */

#define LOOPSIZE  8
#define HCOFF(x)  (32 * (x - 1))
#define VCOFF(x)  (32 * (x - 1))
QPEL_MC_DECL(put_, _ssse3)
QPEL_MC_DECL(avg_, _ssse3)

#undef LOOPSIZE
#undef HCOFF
#undef VCOFF
#define LOOPSIZE  8
#define HCOFF(x)  (64 * (x - 1))
#define VCOFF(x)  (64 * (x - 1))
QPEL_MC_DECL(put_, _sse2)
QPEL_MC_DECL(avg_, _sse2)

#if ARCH_X86_32
#undef LOOPSIZE
#undef HCOFF
#undef VCOFF
#define LOOPSIZE  4
#define HCOFF(x)  (64 * (x - 1))
#define VCOFF(x)  (64 * (x - 1))

QPEL_MC_DECL(put_, _mmx)

#define ff_put_rv40_qpel_h_mmx2  ff_put_rv40_qpel_h_mmx
#define ff_put_rv40_qpel_v_mmx2  ff_put_rv40_qpel_v_mmx
QPEL_MC_DECL(avg_, _mmx2)

#define ff_put_rv40_qpel_h_3dnow  ff_put_rv40_qpel_h_mmx
#define ff_put_rv40_qpel_v_3dnow  ff_put_rv40_qpel_v_mmx
QPEL_MC_DECL(avg_, _3dnow)
#endif

/** @{ */
/** Set one function */
#define QPEL_FUNC_SET(OP, SIZE, PH, PV, OPT)                            \
    c-> OP ## pixels_tab[2 - SIZE / 8][4 * PV + PH] = OP ## rv40_qpel ##SIZE ## _mc ##PH ##PV ##OPT;

/** Set functions put and avg for sizes 8 and 16 and a given qpel position */
#define QPEL_FUNCS_SET(OP, PH, PV, OPT)         \
    QPEL_FUNC_SET(OP,  8, PH, PV, OPT)          \
    QPEL_FUNC_SET(OP, 16, PH, PV, OPT)

/** Set all functions for all sizes and qpel positions */
#define QPEL_MC_SET(OP, OPT)   \
QPEL_FUNCS_SET (OP, 0, 1, OPT) \
QPEL_FUNCS_SET (OP, 0, 3, OPT) \
QPEL_FUNCS_SET (OP, 1, 0, OPT) \
QPEL_FUNCS_SET (OP, 1, 1, OPT) \
QPEL_FUNCS_SET (OP, 1, 2, OPT) \
QPEL_FUNCS_SET (OP, 1, 3, OPT) \
QPEL_FUNCS_SET (OP, 2, 1, OPT) \
QPEL_FUNCS_SET (OP, 2, 2, OPT) \
QPEL_FUNCS_SET (OP, 2, 3, OPT) \
QPEL_FUNCS_SET (OP, 3, 0, OPT) \
QPEL_FUNCS_SET (OP, 3, 1, OPT) \
QPEL_FUNCS_SET (OP, 3, 2, OPT)
/** @} */

<<<<<<< HEAD
#endif //HAVE_YASM
=======
#endif /* HAVE_YASM */
>>>>>>> ec36aa69

void ff_rv40dsp_init_x86(RV34DSPContext *c, DSPContext *dsp)
{
#if HAVE_YASM
    int mm_flags = av_get_cpu_flags();

    if (mm_flags & AV_CPU_FLAG_MMX) {
        c->put_chroma_pixels_tab[0] = ff_put_rv40_chroma_mc8_mmx;
        c->put_chroma_pixels_tab[1] = ff_put_rv40_chroma_mc4_mmx;
#if HAVE_INLINE_ASM
        c->put_pixels_tab[0][15] = ff_put_rv40_qpel16_mc33_mmx;
        c->put_pixels_tab[1][15] = ff_put_rv40_qpel8_mc33_mmx;
        c->avg_pixels_tab[0][15] = ff_avg_rv40_qpel16_mc33_mmx;
        c->avg_pixels_tab[1][15] = ff_avg_rv40_qpel8_mc33_mmx;
#endif /* HAVE_INLINE_ASM */
#if ARCH_X86_32
        QPEL_MC_SET(put_, _mmx)
#endif
    }
    if (mm_flags & AV_CPU_FLAG_MMXEXT) {
        c->avg_chroma_pixels_tab[0] = ff_avg_rv40_chroma_mc8_mmx2;
        c->avg_chroma_pixels_tab[1] = ff_avg_rv40_chroma_mc4_mmx2;
        c->rv40_weight_pixels_tab[0][0] = ff_rv40_weight_func_rnd_16_mmx2;
        c->rv40_weight_pixels_tab[0][1] = ff_rv40_weight_func_rnd_8_mmx2;
        c->rv40_weight_pixels_tab[1][0] = ff_rv40_weight_func_nornd_16_mmx2;
        c->rv40_weight_pixels_tab[1][1] = ff_rv40_weight_func_nornd_8_mmx2;
#if ARCH_X86_32
        QPEL_MC_SET(avg_, _mmx2)
#endif
    } else if (mm_flags & AV_CPU_FLAG_3DNOW) {
        c->avg_chroma_pixels_tab[0] = ff_avg_rv40_chroma_mc8_3dnow;
        c->avg_chroma_pixels_tab[1] = ff_avg_rv40_chroma_mc4_3dnow;
#if ARCH_X86_32
        QPEL_MC_SET(avg_, _3dnow)
#endif
    }
    if (mm_flags & AV_CPU_FLAG_SSE2) {
        c->rv40_weight_pixels_tab[0][0] = ff_rv40_weight_func_rnd_16_sse2;
        c->rv40_weight_pixels_tab[0][1] = ff_rv40_weight_func_rnd_8_sse2;
        c->rv40_weight_pixels_tab[1][0] = ff_rv40_weight_func_nornd_16_sse2;
        c->rv40_weight_pixels_tab[1][1] = ff_rv40_weight_func_nornd_8_sse2;
        QPEL_MC_SET(put_, _sse2)
        QPEL_MC_SET(avg_, _sse2)
    }
    if (mm_flags & AV_CPU_FLAG_SSSE3) {
        c->rv40_weight_pixels_tab[0][0] = ff_rv40_weight_func_rnd_16_ssse3;
        c->rv40_weight_pixels_tab[0][1] = ff_rv40_weight_func_rnd_8_ssse3;
        c->rv40_weight_pixels_tab[1][0] = ff_rv40_weight_func_nornd_16_ssse3;
        c->rv40_weight_pixels_tab[1][1] = ff_rv40_weight_func_nornd_8_ssse3;
        QPEL_MC_SET(put_, _ssse3)
        QPEL_MC_SET(avg_, _ssse3)
    }
#endif /* HAVE_YASM */
}<|MERGE_RESOLUTION|>--- conflicted
+++ resolved
@@ -2,20 +2,20 @@
  * RV40 decoder motion compensation functions x86-optimised
  * Copyright (c) 2008 Konstantin Shishkov
  *
- * This file is part of Libav.
- *
- * Libav is free software; you can redistribute it and/or
+ * This file is part of FFmpeg.
+ *
+ * FFmpeg is free software; you can redistribute it and/or
  * modify it under the terms of the GNU Lesser General Public
  * License as published by the Free Software Foundation; either
  * version 2.1 of the License, or (at your option) any later version.
  *
- * Libav is distributed in the hope that it will be useful,
+ * FFmpeg is distributed in the hope that it will be useful,
  * but WITHOUT ANY WARRANTY; without even the implied warranty of
  * MERCHANTABILITY or FITNESS FOR A PARTICULAR PURPOSE.  See the GNU
  * Lesser General Public License for more details.
  *
  * You should have received a copy of the GNU Lesser General Public
- * License along with Libav; if not, write to the Free Software
+ * License along with FFmpeg; if not, write to the Free Software
  * Foundation, Inc., 51 Franklin Street, Fifth Floor, Boston, MA 02110-1301 USA
  */
 
@@ -57,8 +57,6 @@
 DECLARE_WEIGHT(mmx2)
 DECLARE_WEIGHT(sse2)
 DECLARE_WEIGHT(ssse3)
-
-#if HAVE_YASM
 
 /** @{ */
 /**
@@ -186,11 +184,7 @@
 QPEL_FUNCS_SET (OP, 3, 2, OPT)
 /** @} */
 
-<<<<<<< HEAD
-#endif //HAVE_YASM
-=======
 #endif /* HAVE_YASM */
->>>>>>> ec36aa69
 
 void ff_rv40dsp_init_x86(RV34DSPContext *c, DSPContext *dsp)
 {
