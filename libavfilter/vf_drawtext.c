/*
 * Copyright (c) 2011 Stefano Sabatini
 * Copyright (c) 2010 S.N. Hemanth Meenakshisundaram
 * Copyright (c) 2003 Gustavo Sverzut Barbieri <gsbarbieri@yahoo.com.br>
 *
 * This file is part of FFmpeg.
 *
 * FFmpeg is free software; you can redistribute it and/or
 * modify it under the terms of the GNU Lesser General Public
 * License as published by the Free Software Foundation; either
 * version 2.1 of the License, or (at your option) any later version.
 *
 * FFmpeg is distributed in the hope that it will be useful,
 * but WITHOUT ANY WARRANTY; without even the implied warranty of
 * MERCHANTABILITY or FITNESS FOR A PARTICULAR PURPOSE.  See the GNU
 * Lesser General Public License for more details.
 *
 * You should have received a copy of the GNU Lesser General Public
 * License along with FFmpeg; if not, write to the Free Software
 * Foundation, Inc., 51 Franklin Street, Fifth Floor, Boston, MA 02110-1301 USA
 */

/**
 * @file
 * drawtext filter, based on the original vhook/drawtext.c
 * filter by Gustavo Sverzut Barbieri
 */

#include "config.h"

#if HAVE_SYS_TIME_H
#include <sys/time.h>
#endif
#include <sys/types.h>
#include <sys/stat.h>
#include <time.h>
#if HAVE_UNISTD_H
#include <unistd.h>
#endif
#include <fenv.h>

#if CONFIG_LIBFONTCONFIG
#include <fontconfig/fontconfig.h>
#endif

#include "libavutil/avstring.h"
#include "libavutil/bprint.h"
#include "libavutil/common.h"
#include "libavutil/file.h"
#include "libavutil/eval.h"
#include "libavutil/opt.h"
#include "libavutil/random_seed.h"
#include "libavutil/parseutils.h"
<<<<<<< HEAD
#include "libavutil/timecode.h"
=======
#include "libavutil/pixdesc.h"
#include "libavutil/time_internal.h"
>>>>>>> 6b9b42cc
#include "libavutil/tree.h"
#include "libavutil/lfg.h"
#include "avfilter.h"
#include "drawutils.h"
#include "formats.h"
#include "internal.h"
#include "video.h"

#if CONFIG_LIBFRIBIDI
#include <fribidi.h>
#endif

#include <ft2build.h>
#include FT_FREETYPE_H
#include FT_GLYPH_H
#include FT_STROKER_H

static const char *const var_names[] = {
    "dar",
    "hsub", "vsub",
    "line_h", "lh",           ///< line height, same as max_glyph_h
    "main_h", "h", "H",       ///< height of the input video
    "main_w", "w", "W",       ///< width  of the input video
    "max_glyph_a", "ascent",  ///< max glyph ascent
    "max_glyph_d", "descent", ///< min glyph descent
    "max_glyph_h",            ///< max glyph height
    "max_glyph_w",            ///< max glyph width
    "n",                      ///< number of frame
    "sar",
    "t",                      ///< timestamp expressed in seconds
    "text_h", "th",           ///< height of the rendered text
    "text_w", "tw",           ///< width  of the rendered text
    "x",
    "y",
    "pict_type",
    NULL
};

static const char *const fun2_names[] = {
    "rand"
};

static double drand(void *opaque, double min, double max)
{
    return min + (max-min) / UINT_MAX * av_lfg_get(opaque);
}

typedef double (*eval_func2)(void *, double a, double b);

static const eval_func2 fun2[] = {
    drand,
    NULL
};

enum var_name {
    VAR_DAR,
    VAR_HSUB, VAR_VSUB,
    VAR_LINE_H, VAR_LH,
    VAR_MAIN_H, VAR_h, VAR_H,
    VAR_MAIN_W, VAR_w, VAR_W,
    VAR_MAX_GLYPH_A, VAR_ASCENT,
    VAR_MAX_GLYPH_D, VAR_DESCENT,
    VAR_MAX_GLYPH_H,
    VAR_MAX_GLYPH_W,
    VAR_N,
    VAR_SAR,
    VAR_T,
    VAR_TEXT_H, VAR_TH,
    VAR_TEXT_W, VAR_TW,
    VAR_X,
    VAR_Y,
    VAR_PICT_TYPE,
    VAR_VARS_NB
};

enum expansion_mode {
    EXP_NONE,
    EXP_NORMAL,
    EXP_STRFTIME,
};

typedef struct DrawTextContext {
    const AVClass *class;
    enum expansion_mode exp_mode;   ///< expansion mode to use for the text
    int reinit;                     ///< tells if the filter is being reinited
#if CONFIG_LIBFONTCONFIG
    uint8_t *font;              ///< font to be used
#endif
    uint8_t *fontfile;              ///< font to be used
    uint8_t *text;                  ///< text to be drawn
    AVBPrint expanded_text;         ///< used to contain the expanded text
    uint8_t *fontcolor_expr;        ///< fontcolor expression to evaluate
    AVBPrint expanded_fontcolor;    ///< used to contain the expanded fontcolor spec
    int ft_load_flags;              ///< flags used for loading fonts, see FT_LOAD_*
    FT_Vector *positions;           ///< positions for each element in the text
    size_t nb_positions;            ///< number of elements of positions array
    char *textfile;                 ///< file with text to be drawn
    int x;                          ///< x position to start drawing text
    int y;                          ///< y position to start drawing text
    int max_glyph_w;                ///< max glyph width
    int max_glyph_h;                ///< max glyph height
    int shadowx, shadowy;
    int borderw;                    ///< border width
    unsigned int fontsize;          ///< font size to use

    short int draw_box;             ///< draw box around text - true or false
    int use_kerning;                ///< font kerning is used - true/false
    int tabsize;                    ///< tab size
    int fix_bounds;                 ///< do we let it go out of frame bounds - t/f

    FFDrawContext dc;
    FFDrawColor fontcolor;          ///< foreground color
    FFDrawColor shadowcolor;        ///< shadow color
    FFDrawColor bordercolor;        ///< border color
    FFDrawColor boxcolor;           ///< background color

    FT_Library library;             ///< freetype font library handle
    FT_Face face;                   ///< freetype font face handle
    FT_Stroker stroker;             ///< freetype stroker handle
    struct AVTreeNode *glyphs;      ///< rendered glyphs, stored using the UTF-32 char code
    char *x_expr;                   ///< expression for x position
    char *y_expr;                   ///< expression for y position
    AVExpr *x_pexpr, *y_pexpr;      ///< parsed expressions for x and y
    int64_t basetime;               ///< base pts time in the real world for display
    double var_values[VAR_VARS_NB];
    AVLFG  prng;                    ///< random
    char       *tc_opt_string;      ///< specified timecode option string
    AVRational  tc_rate;            ///< frame rate for timecode
    AVTimecode  tc;                 ///< timecode context
    int tc24hmax;                   ///< 1 if timecode is wrapped to 24 hours, 0 otherwise
    int reload;                     ///< reload text file for each frame
    int start_number;               ///< starting frame number for n/frame_num var
#if CONFIG_LIBFRIBIDI
    int text_shaping;               ///< 1 to shape the text before drawing it
#endif
    AVDictionary *metadata;
} DrawTextContext;

#define OFFSET(x) offsetof(DrawTextContext, x)
#define FLAGS AV_OPT_FLAG_FILTERING_PARAM|AV_OPT_FLAG_VIDEO_PARAM

static const AVOption drawtext_options[]= {
    {"fontfile",    "set font file",        OFFSET(fontfile),           AV_OPT_TYPE_STRING, {.str=NULL},  CHAR_MIN, CHAR_MAX, FLAGS},
    {"text",        "set text",             OFFSET(text),               AV_OPT_TYPE_STRING, {.str=NULL},  CHAR_MIN, CHAR_MAX, FLAGS},
    {"textfile",    "set text file",        OFFSET(textfile),           AV_OPT_TYPE_STRING, {.str=NULL},  CHAR_MIN, CHAR_MAX, FLAGS},
    {"fontcolor",   "set foreground color", OFFSET(fontcolor.rgba),     AV_OPT_TYPE_COLOR,  {.str="black"}, CHAR_MIN, CHAR_MAX, FLAGS},
    {"fontcolor_expr", "set foreground color expression", OFFSET(fontcolor_expr), AV_OPT_TYPE_STRING, {.str=""}, CHAR_MIN, CHAR_MAX, FLAGS},
    {"boxcolor",    "set box color",        OFFSET(boxcolor.rgba),      AV_OPT_TYPE_COLOR,  {.str="white"}, CHAR_MIN, CHAR_MAX, FLAGS},
    {"bordercolor", "set border color",     OFFSET(bordercolor.rgba),   AV_OPT_TYPE_COLOR,  {.str="black"}, CHAR_MIN, CHAR_MAX, FLAGS},
    {"shadowcolor", "set shadow color",     OFFSET(shadowcolor.rgba),   AV_OPT_TYPE_COLOR,  {.str="black"}, CHAR_MIN, CHAR_MAX, FLAGS},
    {"box",         "set box",              OFFSET(draw_box),           AV_OPT_TYPE_INT,    {.i64=0},     0,        1       , FLAGS},
    {"fontsize",    "set font size",        OFFSET(fontsize),           AV_OPT_TYPE_INT,    {.i64=0},     0,        INT_MAX , FLAGS},
    {"x",           "set x expression",     OFFSET(x_expr),             AV_OPT_TYPE_STRING, {.str="0"},   CHAR_MIN, CHAR_MAX, FLAGS},
    {"y",           "set y expression",     OFFSET(y_expr),             AV_OPT_TYPE_STRING, {.str="0"},   CHAR_MIN, CHAR_MAX, FLAGS},
    {"shadowx",     "set x",                OFFSET(shadowx),            AV_OPT_TYPE_INT,    {.i64=0},     INT_MIN,  INT_MAX , FLAGS},
    {"shadowy",     "set y",                OFFSET(shadowy),            AV_OPT_TYPE_INT,    {.i64=0},     INT_MIN,  INT_MAX , FLAGS},
    {"borderw",     "set border width",     OFFSET(borderw),            AV_OPT_TYPE_INT,    {.i64=0},     INT_MIN,  INT_MAX , FLAGS},
    {"tabsize",     "set tab size",         OFFSET(tabsize),            AV_OPT_TYPE_INT,    {.i64=4},     0,        INT_MAX , FLAGS},
    {"basetime",    "set base time",        OFFSET(basetime),           AV_OPT_TYPE_INT64,  {.i64=AV_NOPTS_VALUE}, INT64_MIN, INT64_MAX , FLAGS},
#if CONFIG_LIBFONTCONFIG
    { "font",        "Font name",            OFFSET(font),               AV_OPT_TYPE_STRING, { .str = "Sans" },           .flags = FLAGS },
#endif

    {"expansion", "set the expansion mode", OFFSET(exp_mode), AV_OPT_TYPE_INT, {.i64=EXP_NORMAL}, 0, 2, FLAGS, "expansion"},
        {"none",     "set no expansion",                    OFFSET(exp_mode), AV_OPT_TYPE_CONST, {.i64=EXP_NONE},     0, 0, FLAGS, "expansion"},
        {"normal",   "set normal expansion",                OFFSET(exp_mode), AV_OPT_TYPE_CONST, {.i64=EXP_NORMAL},   0, 0, FLAGS, "expansion"},
        {"strftime", "set strftime expansion (deprecated)", OFFSET(exp_mode), AV_OPT_TYPE_CONST, {.i64=EXP_STRFTIME}, 0, 0, FLAGS, "expansion"},

    {"timecode",        "set initial timecode",             OFFSET(tc_opt_string), AV_OPT_TYPE_STRING,   {.str=NULL}, CHAR_MIN, CHAR_MAX, FLAGS},
    {"tc24hmax",        "set 24 hours max (timecode only)", OFFSET(tc24hmax),      AV_OPT_TYPE_INT,      {.i64=0},           0,        1, FLAGS},
    {"timecode_rate",   "set rate (timecode only)",         OFFSET(tc_rate),       AV_OPT_TYPE_RATIONAL, {.dbl=0},           0,  INT_MAX, FLAGS},
    {"r",               "set rate (timecode only)",         OFFSET(tc_rate),       AV_OPT_TYPE_RATIONAL, {.dbl=0},           0,  INT_MAX, FLAGS},
    {"rate",            "set rate (timecode only)",         OFFSET(tc_rate),       AV_OPT_TYPE_RATIONAL, {.dbl=0},           0,  INT_MAX, FLAGS},
    {"reload",     "reload text file for each frame",                       OFFSET(reload),     AV_OPT_TYPE_INT, {.i64=0}, 0, 1, FLAGS},
    {"fix_bounds", "if true, check and fix text coords to avoid clipping",  OFFSET(fix_bounds), AV_OPT_TYPE_INT, {.i64=1}, 0, 1, FLAGS},
    {"start_number", "start frame number for n/frame_num variable", OFFSET(start_number), AV_OPT_TYPE_INT, {.i64=0}, 0, INT_MAX, FLAGS},

#if CONFIG_LIBFRIBIDI
    {"text_shaping", "attempt to shape text before drawing", OFFSET(text_shaping), AV_OPT_TYPE_INT, {.i64=1}, 0, 1, FLAGS},
#endif

    /* FT_LOAD_* flags */
    { "ft_load_flags", "set font loading flags for libfreetype", OFFSET(ft_load_flags), AV_OPT_TYPE_FLAGS, { .i64 = FT_LOAD_DEFAULT }, 0, INT_MAX, FLAGS, "ft_load_flags" },
        { "default",                     NULL, 0, AV_OPT_TYPE_CONST, { .i64 = FT_LOAD_DEFAULT },                     .flags = FLAGS, .unit = "ft_load_flags" },
        { "no_scale",                    NULL, 0, AV_OPT_TYPE_CONST, { .i64 = FT_LOAD_NO_SCALE },                    .flags = FLAGS, .unit = "ft_load_flags" },
        { "no_hinting",                  NULL, 0, AV_OPT_TYPE_CONST, { .i64 = FT_LOAD_NO_HINTING },                  .flags = FLAGS, .unit = "ft_load_flags" },
        { "render",                      NULL, 0, AV_OPT_TYPE_CONST, { .i64 = FT_LOAD_RENDER },                      .flags = FLAGS, .unit = "ft_load_flags" },
        { "no_bitmap",                   NULL, 0, AV_OPT_TYPE_CONST, { .i64 = FT_LOAD_NO_BITMAP },                   .flags = FLAGS, .unit = "ft_load_flags" },
        { "vertical_layout",             NULL, 0, AV_OPT_TYPE_CONST, { .i64 = FT_LOAD_VERTICAL_LAYOUT },             .flags = FLAGS, .unit = "ft_load_flags" },
        { "force_autohint",              NULL, 0, AV_OPT_TYPE_CONST, { .i64 = FT_LOAD_FORCE_AUTOHINT },              .flags = FLAGS, .unit = "ft_load_flags" },
        { "crop_bitmap",                 NULL, 0, AV_OPT_TYPE_CONST, { .i64 = FT_LOAD_CROP_BITMAP },                 .flags = FLAGS, .unit = "ft_load_flags" },
        { "pedantic",                    NULL, 0, AV_OPT_TYPE_CONST, { .i64 = FT_LOAD_PEDANTIC },                    .flags = FLAGS, .unit = "ft_load_flags" },
        { "ignore_global_advance_width", NULL, 0, AV_OPT_TYPE_CONST, { .i64 = FT_LOAD_IGNORE_GLOBAL_ADVANCE_WIDTH }, .flags = FLAGS, .unit = "ft_load_flags" },
        { "no_recurse",                  NULL, 0, AV_OPT_TYPE_CONST, { .i64 = FT_LOAD_NO_RECURSE },                  .flags = FLAGS, .unit = "ft_load_flags" },
        { "ignore_transform",            NULL, 0, AV_OPT_TYPE_CONST, { .i64 = FT_LOAD_IGNORE_TRANSFORM },            .flags = FLAGS, .unit = "ft_load_flags" },
        { "monochrome",                  NULL, 0, AV_OPT_TYPE_CONST, { .i64 = FT_LOAD_MONOCHROME },                  .flags = FLAGS, .unit = "ft_load_flags" },
        { "linear_design",               NULL, 0, AV_OPT_TYPE_CONST, { .i64 = FT_LOAD_LINEAR_DESIGN },               .flags = FLAGS, .unit = "ft_load_flags" },
        { "no_autohint",                 NULL, 0, AV_OPT_TYPE_CONST, { .i64 = FT_LOAD_NO_AUTOHINT },                 .flags = FLAGS, .unit = "ft_load_flags" },
    { NULL }
};

AVFILTER_DEFINE_CLASS(drawtext);

#undef __FTERRORS_H__
#define FT_ERROR_START_LIST {
#define FT_ERRORDEF(e, v, s) { (e), (s) },
#define FT_ERROR_END_LIST { 0, NULL } };

static const struct ft_error
{
    int err;
    const char *err_msg;
} ft_errors[] =
#include FT_ERRORS_H

#define FT_ERRMSG(e) ft_errors[e].err_msg

typedef struct Glyph {
    FT_Glyph glyph;
    FT_Glyph border_glyph;
    uint32_t code;
    FT_Bitmap bitmap; ///< array holding bitmaps of font
    FT_Bitmap border_bitmap; ///< array holding bitmaps of font border
    FT_BBox bbox;
    int advance;
    int bitmap_left;
    int bitmap_top;
} Glyph;

static int glyph_cmp(void *key, const void *b)
{
    const Glyph *a = key, *bb = b;
    int64_t diff = (int64_t)a->code - (int64_t)bb->code;
    return diff > 0 ? 1 : diff < 0 ? -1 : 0;
}

/**
 * Load glyphs corresponding to the UTF-32 codepoint code.
 */
static int load_glyph(AVFilterContext *ctx, Glyph **glyph_ptr, uint32_t code)
{
    DrawTextContext *s = ctx->priv;
    FT_BitmapGlyph bitmapglyph;
    Glyph *glyph;
    struct AVTreeNode *node = NULL;
    int ret;

    /* load glyph into s->face->glyph */
    if (FT_Load_Char(s->face, code, s->ft_load_flags))
        return AVERROR(EINVAL);

    glyph = av_mallocz(sizeof(*glyph));
    if (!glyph) {
        ret = AVERROR(ENOMEM);
        goto error;
    }
    glyph->code  = code;

    if (FT_Get_Glyph(s->face->glyph, &glyph->glyph)) {
        ret = AVERROR(EINVAL);
        goto error;
    }
    if (s->borderw) {
        glyph->border_glyph = glyph->glyph;
        if (FT_Glyph_StrokeBorder(&glyph->border_glyph, s->stroker, 0, 0) ||
            FT_Glyph_To_Bitmap(&glyph->border_glyph, FT_RENDER_MODE_NORMAL, 0, 1)) {
            ret = AVERROR_EXTERNAL;
            goto error;
        }
        bitmapglyph = (FT_BitmapGlyph) glyph->border_glyph;
        glyph->border_bitmap = bitmapglyph->bitmap;
    }
    if (FT_Glyph_To_Bitmap(&glyph->glyph, FT_RENDER_MODE_NORMAL, 0, 1)) {
        ret = AVERROR_EXTERNAL;
        goto error;
    }
    bitmapglyph = (FT_BitmapGlyph) glyph->glyph;

    glyph->bitmap      = bitmapglyph->bitmap;
    glyph->bitmap_left = bitmapglyph->left;
    glyph->bitmap_top  = bitmapglyph->top;
    glyph->advance     = s->face->glyph->advance.x >> 6;

    /* measure text height to calculate text_height (or the maximum text height) */
    FT_Glyph_Get_CBox(glyph->glyph, ft_glyph_bbox_pixels, &glyph->bbox);

    /* cache the newly created glyph */
    if (!(node = av_tree_node_alloc())) {
        ret = AVERROR(ENOMEM);
        goto error;
    }
    av_tree_insert(&s->glyphs, glyph, glyph_cmp, &node);

    if (glyph_ptr)
        *glyph_ptr = glyph;
    return 0;

error:
    if (glyph)
        av_freep(&glyph->glyph);

    av_freep(&glyph);
    av_freep(&node);
    return ret;
}

static int load_font_file(AVFilterContext *ctx, const char *path, int index)
{
    DrawTextContext *s = ctx->priv;
    int err;

    err = FT_New_Face(s->library, path, index, &s->face);
    if (err) {
        av_log(ctx, AV_LOG_ERROR, "Could not load font \"%s\": %s\n",
               s->fontfile, FT_ERRMSG(err));
        return AVERROR(EINVAL);
    }
    return 0;
}

#if CONFIG_LIBFONTCONFIG
static int load_font_fontconfig(AVFilterContext *ctx)
{
    DrawTextContext *s = ctx->priv;
    FcConfig *fontconfig;
    FcPattern *pat, *best;
    FcResult result = FcResultMatch;
    FcChar8 *filename;
    int index;
    double size;
    int err = AVERROR(ENOENT);

    fontconfig = FcInitLoadConfigAndFonts();
    if (!fontconfig) {
        av_log(ctx, AV_LOG_ERROR, "impossible to init fontconfig\n");
        return AVERROR_UNKNOWN;
    }
    pat = FcNameParse(s->fontfile ? s->fontfile :
                          (uint8_t *)(intptr_t)"default");
    if (!pat) {
        av_log(ctx, AV_LOG_ERROR, "could not parse fontconfig pat");
        return AVERROR(EINVAL);
    }

    FcPatternAddString(pat, FC_FAMILY, s->font);
    if (s->fontsize)
        FcPatternAddDouble(pat, FC_SIZE, (double)s->fontsize);

    FcDefaultSubstitute(pat);

    if (!FcConfigSubstitute(fontconfig, pat, FcMatchPattern)) {
        av_log(ctx, AV_LOG_ERROR, "could not substitue fontconfig options"); /* very unlikely */
        FcPatternDestroy(pat);
        return AVERROR(ENOMEM);
    }

    best = FcFontMatch(fontconfig, pat, &result);
    FcPatternDestroy(pat);

    if (!best || result != FcResultMatch) {
        av_log(ctx, AV_LOG_ERROR,
               "Cannot find a valid font for the family %s\n",
               s->font);
        goto fail;
    }

    if (
        FcPatternGetInteger(best, FC_INDEX, 0, &index   ) != FcResultMatch ||
        FcPatternGetDouble (best, FC_SIZE,  0, &size    ) != FcResultMatch) {
        av_log(ctx, AV_LOG_ERROR, "impossible to find font information");
        return AVERROR(EINVAL);
    }

    if (FcPatternGetString(best, FC_FILE, 0, &filename) != FcResultMatch) {
        av_log(ctx, AV_LOG_ERROR, "No file path for %s\n",
               s->font);
        goto fail;
    }

    av_log(ctx, AV_LOG_INFO, "Using \"%s\"\n", filename);
    if (!s->fontsize)
        s->fontsize = size + 0.5;

    err = load_font_file(ctx, filename, index);
    if (err)
        return err;
    FcConfigDestroy(fontconfig);
fail:
    FcPatternDestroy(best);
    return err;
}
#endif

static int load_font(AVFilterContext *ctx)
{
    DrawTextContext *s = ctx->priv;
    int err;

    /* load the face, and set up the encoding, which is by default UTF-8 */
    err = load_font_file(ctx, s->fontfile, 0);
    if (!err)
        return 0;
#if CONFIG_LIBFONTCONFIG
    err = load_font_fontconfig(ctx);
    if (!err)
        return 0;
#endif
    return err;
}

static int load_textfile(AVFilterContext *ctx)
{
    DrawTextContext *s = ctx->priv;
    int err;
    uint8_t *textbuf;
    uint8_t *tmp;
    size_t textbuf_size;

    if ((err = av_file_map(s->textfile, &textbuf, &textbuf_size, 0, ctx)) < 0) {
        av_log(ctx, AV_LOG_ERROR,
               "The text file '%s' could not be read or is empty\n",
               s->textfile);
        return err;
    }

    if (textbuf_size > SIZE_MAX - 1 || !(tmp = av_realloc(s->text, textbuf_size + 1))) {
        av_file_unmap(textbuf, textbuf_size);
        return AVERROR(ENOMEM);
    }
    s->text = tmp;
    memcpy(s->text, textbuf, textbuf_size);
    s->text[textbuf_size] = 0;
    av_file_unmap(textbuf, textbuf_size);

    return 0;
}

static inline int is_newline(uint32_t c)
{
    return c == '\n' || c == '\r' || c == '\f' || c == '\v';
}

#if CONFIG_LIBFRIBIDI
static int shape_text(AVFilterContext *ctx)
{
    DrawTextContext *s = ctx->priv;
    uint8_t *tmp;
    int ret = AVERROR(ENOMEM);
    static const FriBidiFlags flags = FRIBIDI_FLAGS_DEFAULT |
                                      FRIBIDI_FLAGS_ARABIC;
    FriBidiChar *unicodestr = NULL;
    FriBidiStrIndex len;
    FriBidiParType direction = FRIBIDI_PAR_LTR;
    FriBidiStrIndex line_start = 0;
    FriBidiStrIndex line_end = 0;
    FriBidiLevel *embedding_levels = NULL;
    FriBidiArabicProp *ar_props = NULL;
    FriBidiCharType *bidi_types = NULL;
    FriBidiStrIndex i,j;

    len = strlen(s->text);
    if (!(unicodestr = av_malloc_array(len, sizeof(*unicodestr)))) {
        goto out;
    }
    len = fribidi_charset_to_unicode(FRIBIDI_CHAR_SET_UTF8,
                                     s->text, len, unicodestr);

    bidi_types = av_malloc_array(len, sizeof(*bidi_types));
    if (!bidi_types) {
        goto out;
    }

    fribidi_get_bidi_types(unicodestr, len, bidi_types);

    embedding_levels = av_malloc_array(len, sizeof(*embedding_levels));
    if (!embedding_levels) {
        goto out;
    }

    if (!fribidi_get_par_embedding_levels(bidi_types, len, &direction,
                                          embedding_levels)) {
        goto out;
    }

    ar_props = av_malloc_array(len, sizeof(*ar_props));
    if (!ar_props) {
        goto out;
    }

    fribidi_get_joining_types(unicodestr, len, ar_props);
    fribidi_join_arabic(bidi_types, len, embedding_levels, ar_props);
    fribidi_shape(flags, embedding_levels, len, ar_props, unicodestr);

    for (line_end = 0, line_start = 0; line_end < len; line_end++) {
        if (is_newline(unicodestr[line_end]) || line_end == len - 1) {
            if (!fribidi_reorder_line(flags, bidi_types,
                                      line_end - line_start + 1, line_start,
                                      direction, embedding_levels, unicodestr,
                                      NULL)) {
                goto out;
            }
            line_start = line_end + 1;
        }
    }

    /* Remove zero-width fill chars put in by libfribidi */
    for (i = 0, j = 0; i < len; i++)
        if (unicodestr[i] != FRIBIDI_CHAR_FILL)
            unicodestr[j++] = unicodestr[i];
    len = j;

    if (!(tmp = av_realloc(s->text, (len * 4 + 1) * sizeof(*s->text)))) {
        /* Use len * 4, as a unicode character can be up to 4 bytes in UTF-8 */
        goto out;
    }

    s->text = tmp;
    len = fribidi_unicode_to_charset(FRIBIDI_CHAR_SET_UTF8,
                                     unicodestr, len, s->text);
    ret = 0;

out:
    av_free(unicodestr);
    av_free(embedding_levels);
    av_free(ar_props);
    av_free(bidi_types);
    return ret;
}
#endif

static av_cold int init(AVFilterContext *ctx)
{
    int err;
    DrawTextContext *s = ctx->priv;
    Glyph *glyph;

    if (!s->fontfile && !CONFIG_LIBFONTCONFIG) {
        av_log(ctx, AV_LOG_ERROR, "No font filename provided\n");
        return AVERROR(EINVAL);
    }

    if (s->textfile) {
        if (s->text) {
            av_log(ctx, AV_LOG_ERROR,
                   "Both text and text file provided. Please provide only one\n");
            return AVERROR(EINVAL);
        }
        if ((err = load_textfile(ctx)) < 0)
            return err;
    }

#if CONFIG_LIBFRIBIDI
    if (s->text_shaping)
        if ((err = shape_text(ctx)) < 0)
            return err;
#endif

    if (s->reload && !s->textfile)
        av_log(ctx, AV_LOG_WARNING, "No file to reload\n");

    if (s->tc_opt_string) {
        int ret = av_timecode_init_from_string(&s->tc, s->tc_rate,
                                               s->tc_opt_string, ctx);
        if (ret < 0)
            return ret;
        if (s->tc24hmax)
            s->tc.flags |= AV_TIMECODE_FLAG_24HOURSMAX;
        if (!s->text)
            s->text = av_strdup("");
    }

    if (!s->text) {
        av_log(ctx, AV_LOG_ERROR,
               "Either text, a valid file or a timecode must be provided\n");
        return AVERROR(EINVAL);
    }

    if ((err = FT_Init_FreeType(&(s->library)))) {
        av_log(ctx, AV_LOG_ERROR,
               "Could not load FreeType: %s\n", FT_ERRMSG(err));
        return AVERROR(EINVAL);
    }

    err = load_font(ctx);
    if (err)
        return err;
    if (!s->fontsize)
        s->fontsize = 16;
    if ((err = FT_Set_Pixel_Sizes(s->face, 0, s->fontsize))) {
        av_log(ctx, AV_LOG_ERROR, "Could not set font size to %d pixels: %s\n",
               s->fontsize, FT_ERRMSG(err));
        return AVERROR(EINVAL);
    }

    if (s->borderw) {
        if (FT_Stroker_New(s->library, &s->stroker)) {
            av_log(ctx, AV_LOG_ERROR, "Coult not init FT stroker\n");
            return AVERROR_EXTERNAL;
        }
        FT_Stroker_Set(s->stroker, s->borderw << 6, FT_STROKER_LINECAP_ROUND,
                       FT_STROKER_LINEJOIN_ROUND, 0);
    }

    s->use_kerning = FT_HAS_KERNING(s->face);

    /* load the fallback glyph with code 0 */
    load_glyph(ctx, NULL, 0);

    /* set the tabsize in pixels */
    if ((err = load_glyph(ctx, &glyph, ' ')) < 0) {
        av_log(ctx, AV_LOG_ERROR, "Could not set tabsize.\n");
        return err;
    }
    s->tabsize *= glyph->advance;

    if (s->exp_mode == EXP_STRFTIME &&
        (strchr(s->text, '%') || strchr(s->text, '\\')))
        av_log(ctx, AV_LOG_WARNING, "expansion=strftime is deprecated.\n");

    av_bprint_init(&s->expanded_text, 0, AV_BPRINT_SIZE_UNLIMITED);
    av_bprint_init(&s->expanded_fontcolor, 0, AV_BPRINT_SIZE_UNLIMITED);

    return 0;
}

static int query_formats(AVFilterContext *ctx)
{
    ff_set_common_formats(ctx, ff_draw_supported_pixel_formats(0));
    return 0;
}

static int glyph_enu_free(void *opaque, void *elem)
{
    Glyph *glyph = elem;

    FT_Done_Glyph(glyph->glyph);
    FT_Done_Glyph(glyph->border_glyph);
    av_free(elem);
    return 0;
}

static av_cold void uninit(AVFilterContext *ctx)
{
    DrawTextContext *s = ctx->priv;

    av_expr_free(s->x_pexpr);
    av_expr_free(s->y_pexpr);
    s->x_pexpr = s->y_pexpr = NULL;
    av_freep(&s->positions);
    s->nb_positions = 0;


    av_tree_enumerate(s->glyphs, NULL, NULL, glyph_enu_free);
    av_tree_destroy(s->glyphs);
    s->glyphs = NULL;

    FT_Done_Face(s->face);
    FT_Stroker_Done(s->stroker);
    FT_Done_FreeType(s->library);

    av_bprint_finalize(&s->expanded_text, NULL);
    av_bprint_finalize(&s->expanded_fontcolor, NULL);
}

static int config_input(AVFilterLink *inlink)
{
    AVFilterContext *ctx = inlink->dst;
    DrawTextContext *s = ctx->priv;
<<<<<<< HEAD
    int ret;
=======
    uint32_t code = 0, prev_code = 0;
    int x = 0, y = 0, i = 0, ret;
    int text_height, baseline;
    char *text = s->text;
    uint8_t *p;
    int str_w = 0, len;
    int y_min = 32000, y_max = -32000;
    FT_Vector delta;
    Glyph *glyph = NULL, *prev_glyph = NULL;
    Glyph dummy = { 0 };
    int width  = ctx->inputs[0]->w;
    int height = ctx->inputs[0]->h;
    time_t now = time(0);
    struct tm ltime;
    uint8_t *buf = s->expanded_text;
    int buf_size = s->expanded_text_size;
>>>>>>> 6b9b42cc

    ff_draw_init(&s->dc, inlink->format, 0);
    ff_draw_color(&s->dc, &s->fontcolor,   s->fontcolor.rgba);
    ff_draw_color(&s->dc, &s->shadowcolor, s->shadowcolor.rgba);
    ff_draw_color(&s->dc, &s->bordercolor, s->bordercolor.rgba);
    ff_draw_color(&s->dc, &s->boxcolor,    s->boxcolor.rgba);

    s->var_values[VAR_w]     = s->var_values[VAR_W]     = s->var_values[VAR_MAIN_W] = inlink->w;
    s->var_values[VAR_h]     = s->var_values[VAR_H]     = s->var_values[VAR_MAIN_H] = inlink->h;
    s->var_values[VAR_SAR]   = inlink->sample_aspect_ratio.num ? av_q2d(inlink->sample_aspect_ratio) : 1;
    s->var_values[VAR_DAR]   = (double)inlink->w / inlink->h * s->var_values[VAR_SAR];
    s->var_values[VAR_HSUB]  = 1 << s->dc.hsub_max;
    s->var_values[VAR_VSUB]  = 1 << s->dc.vsub_max;
    s->var_values[VAR_X]     = NAN;
    s->var_values[VAR_Y]     = NAN;
    s->var_values[VAR_T]     = NAN;

    av_lfg_init(&s->prng, av_get_random_seed());

    av_expr_free(s->x_pexpr);
    av_expr_free(s->y_pexpr);
    s->x_pexpr = s->y_pexpr = NULL;

<<<<<<< HEAD
    if ((ret = av_expr_parse(&s->x_pexpr, s->x_expr, var_names,
                             NULL, NULL, fun2_names, fun2, 0, ctx)) < 0 ||
        (ret = av_expr_parse(&s->y_pexpr, s->y_expr, var_names,
                             NULL, NULL, fun2_names, fun2, 0, ctx)) < 0)
=======
    if (!buf)
        return AVERROR(ENOMEM);
    text = s->expanded_text = buf;
    s->expanded_text_size = buf_size;
>>>>>>> 6b9b42cc

        return AVERROR(EINVAL);

    return 0;
}

static int command(AVFilterContext *ctx, const char *cmd, const char *arg, char *res, int res_len, int flags)
{
    DrawTextContext *s = ctx->priv;

    if (!strcmp(cmd, "reinit")) {
        int ret;
        uninit(ctx);
        s->reinit = 1;
        if ((ret = av_set_options_string(ctx, arg, "=", ":")) < 0)
            return ret;
        if ((ret = init(ctx)) < 0)
            return ret;
        return config_input(ctx->inputs[0]);
    }

    return AVERROR(ENOSYS);
}

static int func_pict_type(AVFilterContext *ctx, AVBPrint *bp,
                          char *fct, unsigned argc, char **argv, int tag)
{
    DrawTextContext *s = ctx->priv;

    av_bprintf(bp, "%c", av_get_picture_type_char(s->var_values[VAR_PICT_TYPE]));
    return 0;
}

static int func_pts(AVFilterContext *ctx, AVBPrint *bp,
                    char *fct, unsigned argc, char **argv, int tag)
{
    DrawTextContext *s = ctx->priv;
    const char *fmt;
    double pts = s->var_values[VAR_T];
    int ret;

    fmt = argc >= 1 ? argv[0] : "flt";
    if (argc >= 2) {
        int64_t delta;
        if ((ret = av_parse_time(&delta, argv[1], 1)) < 0) {
            av_log(ctx, AV_LOG_ERROR, "Invalid delta '%s'\n", argv[1]);
            return ret;
        }
        pts += (double)delta / AV_TIME_BASE;
    }
    if (!strcmp(fmt, "flt")) {
        av_bprintf(bp, "%.6f", s->var_values[VAR_T]);
    } else if (!strcmp(fmt, "hms")) {
        if (isnan(pts)) {
            av_bprintf(bp, " ??:??:??.???");
        } else {
            int64_t ms = round(pts * 1000);
            char sign = ' ';
            if (ms < 0) {
                sign = '-';
                ms = -ms;
            }
            av_bprintf(bp, "%c%02d:%02d:%02d.%03d", sign,
                       (int)(ms / (60 * 60 * 1000)),
                       (int)(ms / (60 * 1000)) % 60,
                       (int)(ms / 1000) % 60,
                       (int)ms % 1000);
        }
    } else {
        av_log(ctx, AV_LOG_ERROR, "Invalid format '%s'\n", fmt);
        return AVERROR(EINVAL);
    }
    return 0;
}

static int func_frame_num(AVFilterContext *ctx, AVBPrint *bp,
                          char *fct, unsigned argc, char **argv, int tag)
{
    DrawTextContext *s = ctx->priv;

    av_bprintf(bp, "%d", (int)s->var_values[VAR_N]);
    return 0;
}

static int func_metadata(AVFilterContext *ctx, AVBPrint *bp,
                         char *fct, unsigned argc, char **argv, int tag)
{
    DrawTextContext *s = ctx->priv;
    AVDictionaryEntry *e = av_dict_get(s->metadata, argv[0], NULL, 0);

    if (e && e->value)
        av_bprintf(bp, "%s", e->value);
    return 0;
}

#if !HAVE_LOCALTIME_R
static void localtime_r(const time_t *t, struct tm *tm)
{
    *tm = *localtime(t);
}
#endif

static int func_strftime(AVFilterContext *ctx, AVBPrint *bp,
                         char *fct, unsigned argc, char **argv, int tag)
{
    const char *fmt = argc ? argv[0] : "%Y-%m-%d %H:%M:%S";
    time_t now;
    struct tm tm;

    time(&now);
    if (tag == 'L')
        localtime_r(&now, &tm);
    else
        tm = *gmtime(&now);
    av_bprint_strftime(bp, fmt, &tm);
    return 0;
}

static int func_eval_expr(AVFilterContext *ctx, AVBPrint *bp,
                          char *fct, unsigned argc, char **argv, int tag)
{
    DrawTextContext *s = ctx->priv;
    double res;
    int ret;

    ret = av_expr_parse_and_eval(&res, argv[0], var_names, s->var_values,
                                 NULL, NULL, fun2_names, fun2,
                                 &s->prng, 0, ctx);
    if (ret < 0)
        av_log(ctx, AV_LOG_ERROR,
               "Expression '%s' for the expr text expansion function is not valid\n",
               argv[0]);
    else
        av_bprintf(bp, "%f", res);

    return ret;
}

static int func_eval_expr_int_format(AVFilterContext *ctx, AVBPrint *bp,
                          char *fct, unsigned argc, char **argv, int tag)
{
    DrawTextContext *s = ctx->priv;
    double res;
    int intval;
    int ret;
    unsigned int positions = 0;
    char fmt_str[30] = "%";

    /*
     * argv[0] expression to be converted to `int`
     * argv[1] format: 'x', 'X', 'd' or 'u'
     * argv[2] positions printed (optional)
     */

    ret = av_expr_parse_and_eval(&res, argv[0], var_names, s->var_values,
                                 NULL, NULL, fun2_names, fun2,
                                 &s->prng, 0, ctx);
    if (ret < 0) {
        av_log(ctx, AV_LOG_ERROR,
               "Expression '%s' for the expr text expansion function is not valid\n",
               argv[0]);
        return ret;
    }

    if (!strchr("xXdu", argv[1][0])) {
        av_log(ctx, AV_LOG_ERROR, "Invalid format '%c' specified,"
                " allowed values: 'x', 'X', 'd', 'u'\n", argv[1][0]);
        return AVERROR(EINVAL);
    }

    if (argc == 3) {
        ret = sscanf(argv[2], "%u", &positions);
        if (ret != 1) {
            av_log(ctx, AV_LOG_ERROR, "expr_int_format(): Invalid number of positions"
                    " to print: '%s'\n", argv[2]);
            return AVERROR(EINVAL);
        }
    }

    feclearexcept(FE_ALL_EXCEPT);
    intval = res;
    if ((ret = fetestexcept(FE_INVALID|FE_OVERFLOW|FE_UNDERFLOW))) {
        av_log(ctx, AV_LOG_ERROR, "Conversion of floating-point result to int failed. Control register: 0x%08x. Conversion result: %d\n", ret, intval);
        return AVERROR(EINVAL);
    }

    if (argc == 3)
        av_strlcatf(fmt_str, sizeof(fmt_str), "0%u", positions);
    av_strlcatf(fmt_str, sizeof(fmt_str), "%c", argv[1][0]);

    av_log(ctx, AV_LOG_DEBUG, "Formatting value %f (expr '%s') with spec '%s'\n",
            res, argv[0], fmt_str);

    av_bprintf(bp, fmt_str, intval);

    return 0;
}

static const struct drawtext_function {
    const char *name;
    unsigned argc_min, argc_max;
    int tag;                            /**< opaque argument to func */
    int (*func)(AVFilterContext *, AVBPrint *, char *, unsigned, char **, int);
} functions[] = {
    { "expr",      1, 1, 0,   func_eval_expr },
    { "e",         1, 1, 0,   func_eval_expr },
    { "expr_int_format", 2, 3, 0, func_eval_expr_int_format },
    { "eif",       2, 3, 0,   func_eval_expr_int_format },
    { "pict_type", 0, 0, 0,   func_pict_type },
    { "pts",       0, 2, 0,   func_pts      },
    { "gmtime",    0, 1, 'G', func_strftime },
    { "localtime", 0, 1, 'L', func_strftime },
    { "frame_num", 0, 0, 0,   func_frame_num },
    { "n",         0, 0, 0,   func_frame_num },
    { "metadata",  1, 1, 0,   func_metadata },
};

static int eval_function(AVFilterContext *ctx, AVBPrint *bp, char *fct,
                         unsigned argc, char **argv)
{
    unsigned i;

    for (i = 0; i < FF_ARRAY_ELEMS(functions); i++) {
        if (strcmp(fct, functions[i].name))
            continue;
        if (argc < functions[i].argc_min) {
            av_log(ctx, AV_LOG_ERROR, "%%{%s} requires at least %d arguments\n",
                   fct, functions[i].argc_min);
            return AVERROR(EINVAL);
        }
        if (argc > functions[i].argc_max) {
            av_log(ctx, AV_LOG_ERROR, "%%{%s} requires at most %d arguments\n",
                   fct, functions[i].argc_max);
            return AVERROR(EINVAL);
        }
        break;
    }
    if (i >= FF_ARRAY_ELEMS(functions)) {
        av_log(ctx, AV_LOG_ERROR, "%%{%s} is not known\n", fct);
        return AVERROR(EINVAL);
    }
    return functions[i].func(ctx, bp, fct, argc, argv, functions[i].tag);
}

static int expand_function(AVFilterContext *ctx, AVBPrint *bp, char **rtext)
{
    const char *text = *rtext;
    char *argv[16] = { NULL };
    unsigned argc = 0, i;
    int ret;

    if (*text != '{') {
        av_log(ctx, AV_LOG_ERROR, "Stray %% near '%s'\n", text);
        return AVERROR(EINVAL);
    }
    text++;
    while (1) {
        if (!(argv[argc++] = av_get_token(&text, ":}"))) {
            ret = AVERROR(ENOMEM);
            goto end;
        }
        if (!*text) {
            av_log(ctx, AV_LOG_ERROR, "Unterminated %%{} near '%s'\n", *rtext);
            ret = AVERROR(EINVAL);
            goto end;
        }
        if (argc == FF_ARRAY_ELEMS(argv))
            av_freep(&argv[--argc]); /* error will be caught later */
        if (*text == '}')
            break;
        text++;
    }

    if ((ret = eval_function(ctx, bp, argv[0], argc - 1, argv + 1)) < 0)
        goto end;
    ret = 0;
    *rtext = (char *)text + 1;

end:
    for (i = 0; i < argc; i++)
        av_freep(&argv[i]);
    return ret;
}

static int expand_text(AVFilterContext *ctx, char *text, AVBPrint *bp)
{
    int ret;

    av_bprint_clear(bp);
    while (*text) {
        if (*text == '\\' && text[1]) {
            av_bprint_chars(bp, text[1], 1);
            text += 2;
        } else if (*text == '%') {
            text++;
            if ((ret = expand_function(ctx, bp, &text)) < 0)
                return ret;
        } else {
            av_bprint_chars(bp, *text, 1);
            text++;
        }
    }
    if (!av_bprint_is_complete(bp))
        return AVERROR(ENOMEM);
    return 0;
}

static int draw_glyphs(DrawTextContext *s, AVFrame *frame,
                       int width, int height,
                       FFDrawColor *color, int x, int y, int borderw)
{
    char *text = s->expanded_text.str;
    uint32_t code = 0;
    int i, x1, y1;
    uint8_t *p;
    Glyph *glyph = NULL;

    for (i = 0, p = text; *p; i++) {
        FT_Bitmap bitmap;
        Glyph dummy = { 0 };
        GET_UTF8(code, *p++, continue;);

        /* skip new line chars, just go to new line */
        if (code == '\n' || code == '\r' || code == '\t')
            continue;

        dummy.code = code;
        glyph = av_tree_find(s->glyphs, &dummy, (void *)glyph_cmp, NULL);

        bitmap = borderw ? glyph->border_bitmap : glyph->bitmap;

        if (glyph->bitmap.pixel_mode != FT_PIXEL_MODE_MONO &&
            glyph->bitmap.pixel_mode != FT_PIXEL_MODE_GRAY)
            return AVERROR(EINVAL);

        x1 = s->positions[i].x+s->x+x - borderw;
        y1 = s->positions[i].y+s->y+y - borderw;

        ff_blend_mask(&s->dc, color,
                      frame->data, frame->linesize, width, height,
                      bitmap.buffer, bitmap.pitch,
                      bitmap.width, bitmap.rows,
                      bitmap.pixel_mode == FT_PIXEL_MODE_MONO ? 0 : 3,
                      0, x1, y1);
    }

    return 0;
}

static int draw_text(AVFilterContext *ctx, AVFrame *frame,
                     int width, int height)
{
    DrawTextContext *s = ctx->priv;
    AVFilterLink *inlink = ctx->inputs[0];

    uint32_t code = 0, prev_code = 0;
    int x = 0, y = 0, i = 0, ret;
    int max_text_line_w = 0, len;
    int box_w, box_h;
    char *text;
    uint8_t *p;
    int y_min = 32000, y_max = -32000;
    int x_min = 32000, x_max = -32000;
    FT_Vector delta;
    Glyph *glyph = NULL, *prev_glyph = NULL;
    Glyph dummy = { 0 };

    time_t now = time(0);
    struct tm ltime;
    AVBPrint *bp = &s->expanded_text;

    av_bprint_clear(bp);

    if(s->basetime != AV_NOPTS_VALUE)
        now= frame->pts*av_q2d(ctx->inputs[0]->time_base) + s->basetime/1000000;

    switch (s->exp_mode) {
    case EXP_NONE:
        av_bprintf(bp, "%s", s->text);
        break;
    case EXP_NORMAL:
        if ((ret = expand_text(ctx, s->text, &s->expanded_text)) < 0)
            return ret;
        break;
    case EXP_STRFTIME:
        localtime_r(&now, &ltime);
        av_bprint_strftime(bp, s->text, &ltime);
        break;
    }

    if (s->tc_opt_string) {
        char tcbuf[AV_TIMECODE_STR_SIZE];
        av_timecode_make_string(&s->tc, tcbuf, inlink->frame_count);
        av_bprint_clear(bp);
        av_bprintf(bp, "%s%s", s->text, tcbuf);
    }

    if (!av_bprint_is_complete(bp))
        return AVERROR(ENOMEM);
    text = s->expanded_text.str;
    if ((len = s->expanded_text.len) > s->nb_positions) {
        if (!(s->positions =
              av_realloc(s->positions, len*sizeof(*s->positions))))
            return AVERROR(ENOMEM);
        s->nb_positions = len;
    }

    if (s->fontcolor_expr[0]) {
        /* If expression is set, evaluate and replace the static value */
        av_bprint_clear(&s->expanded_fontcolor);
        if ((ret = expand_text(ctx, s->fontcolor_expr, &s->expanded_fontcolor)) < 0)
            return ret;
        if (!av_bprint_is_complete(&s->expanded_fontcolor))
            return AVERROR(ENOMEM);
        av_log(s, AV_LOG_DEBUG, "Evaluated fontcolor is '%s'\n", s->expanded_fontcolor.str);
        ret = av_parse_color(s->fontcolor.rgba, s->expanded_fontcolor.str, -1, s);
        if (ret)
            return ret;
        ff_draw_color(&s->dc, &s->fontcolor, s->fontcolor.rgba);
    }

    x = 0;
    y = 0;

    /* load and cache glyphs */
    for (i = 0, p = text; *p; i++) {
        GET_UTF8(code, *p++, continue;);

        /* get glyph */
        dummy.code = code;
        glyph = av_tree_find(s->glyphs, &dummy, glyph_cmp, NULL);
        if (!glyph) {
            load_glyph(ctx, &glyph, code);
        }

        y_min = FFMIN(glyph->bbox.yMin, y_min);
        y_max = FFMAX(glyph->bbox.yMax, y_max);
        x_min = FFMIN(glyph->bbox.xMin, x_min);
        x_max = FFMAX(glyph->bbox.xMax, x_max);
    }
    s->max_glyph_h = y_max - y_min;
    s->max_glyph_w = x_max - x_min;

    /* compute and save position for each glyph */
    glyph = NULL;
    for (i = 0, p = text; *p; i++) {
        GET_UTF8(code, *p++, continue;);

        /* skip the \n in the sequence \r\n */
        if (prev_code == '\r' && code == '\n')
            continue;

        prev_code = code;
        if (is_newline(code)) {

            max_text_line_w = FFMAX(max_text_line_w, x);
            y += s->max_glyph_h;
            x = 0;
            continue;
        }

        /* get glyph */
        prev_glyph = glyph;
        dummy.code = code;
        glyph = av_tree_find(s->glyphs, &dummy, glyph_cmp, NULL);

        /* kerning */
        if (s->use_kerning && prev_glyph && glyph->code) {
            FT_Get_Kerning(s->face, prev_glyph->code, glyph->code,
                           ft_kerning_default, &delta);
            x += delta.x >> 6;
        }

        /* save position */
        s->positions[i].x = x + glyph->bitmap_left;
        s->positions[i].y = y - glyph->bitmap_top + y_max;
        if (code == '\t') x  = (x / s->tabsize + 1)*s->tabsize;
        else              x += glyph->advance;
    }

    max_text_line_w = FFMAX(x, max_text_line_w);

    s->var_values[VAR_TW] = s->var_values[VAR_TEXT_W] = max_text_line_w;
    s->var_values[VAR_TH] = s->var_values[VAR_TEXT_H] = y + s->max_glyph_h;

    s->var_values[VAR_MAX_GLYPH_W] = s->max_glyph_w;
    s->var_values[VAR_MAX_GLYPH_H] = s->max_glyph_h;
    s->var_values[VAR_MAX_GLYPH_A] = s->var_values[VAR_ASCENT ] = y_max;
    s->var_values[VAR_MAX_GLYPH_D] = s->var_values[VAR_DESCENT] = y_min;

    s->var_values[VAR_LINE_H] = s->var_values[VAR_LH] = s->max_glyph_h;

    s->x = s->var_values[VAR_X] = av_expr_eval(s->x_pexpr, s->var_values, &s->prng);
    s->y = s->var_values[VAR_Y] = av_expr_eval(s->y_pexpr, s->var_values, &s->prng);
    s->x = s->var_values[VAR_X] = av_expr_eval(s->x_pexpr, s->var_values, &s->prng);

    box_w = FFMIN(width - 1 , max_text_line_w);
    box_h = FFMIN(height - 1, y + s->max_glyph_h);

    /* draw box */
    if (s->draw_box)
        ff_blend_rectangle(&s->dc, &s->boxcolor,
                           frame->data, frame->linesize, width, height,
                           s->x, s->y, box_w, box_h);

    if (s->shadowx || s->shadowy) {
        if ((ret = draw_glyphs(s, frame, width, height,
                               &s->shadowcolor, s->shadowx, s->shadowy, 0)) < 0)
            return ret;
    }

    if (s->borderw) {
        if ((ret = draw_glyphs(s, frame, width, height,
                               &s->bordercolor, 0, 0, s->borderw)) < 0)
            return ret;
    }
    if ((ret = draw_glyphs(s, frame, width, height,
                           &s->fontcolor, 0, 0, 0)) < 0)
        return ret;

    return 0;
}

static int filter_frame(AVFilterLink *inlink, AVFrame *frame)
{
    AVFilterContext *ctx = inlink->dst;
    AVFilterLink *outlink = ctx->outputs[0];
    DrawTextContext *s = ctx->priv;
    int ret;

    if (s->reload) {
        if ((ret = load_textfile(ctx)) < 0)
            return ret;
#if CONFIG_LIBFRIBIDI
        if (s->text_shaping)
            if ((ret = shape_text(ctx)) < 0)
                return ret;
#endif
    }

    s->var_values[VAR_N] = inlink->frame_count+s->start_number;
    s->var_values[VAR_T] = frame->pts == AV_NOPTS_VALUE ?
        NAN : frame->pts * av_q2d(inlink->time_base);

    s->var_values[VAR_PICT_TYPE] = frame->pict_type;
    s->metadata = av_frame_get_metadata(frame);

    draw_text(ctx, frame, frame->width, frame->height);

    av_log(ctx, AV_LOG_DEBUG, "n:%d t:%f text_w:%d text_h:%d x:%d y:%d\n",
           (int)s->var_values[VAR_N], s->var_values[VAR_T],
           (int)s->var_values[VAR_TEXT_W], (int)s->var_values[VAR_TEXT_H],
           s->x, s->y);

    return ff_filter_frame(outlink, frame);
}

static const AVFilterPad avfilter_vf_drawtext_inputs[] = {
    {
        .name           = "default",
        .type           = AVMEDIA_TYPE_VIDEO,
        .filter_frame   = filter_frame,
        .config_props   = config_input,
        .needs_writable = 1,
    },
    { NULL }
};

static const AVFilterPad avfilter_vf_drawtext_outputs[] = {
    {
        .name = "default",
        .type = AVMEDIA_TYPE_VIDEO,
    },
    { NULL }
};

AVFilter ff_vf_drawtext = {
    .name          = "drawtext",
    .description   = NULL_IF_CONFIG_SMALL("Draw text on top of video frames using libfreetype library."),
    .priv_size     = sizeof(DrawTextContext),
    .priv_class    = &drawtext_class,
    .init          = init,
    .uninit        = uninit,
    .query_formats = query_formats,
    .inputs        = avfilter_vf_drawtext_inputs,
    .outputs       = avfilter_vf_drawtext_outputs,
    .process_command = command,
    .flags         = AVFILTER_FLAG_SUPPORT_TIMELINE_GENERIC,
};<|MERGE_RESOLUTION|>--- conflicted
+++ resolved
@@ -51,12 +51,8 @@
 #include "libavutil/opt.h"
 #include "libavutil/random_seed.h"
 #include "libavutil/parseutils.h"
-<<<<<<< HEAD
 #include "libavutil/timecode.h"
-=======
-#include "libavutil/pixdesc.h"
 #include "libavutil/time_internal.h"
->>>>>>> 6b9b42cc
 #include "libavutil/tree.h"
 #include "libavutil/lfg.h"
 #include "avfilter.h"
@@ -725,26 +721,7 @@
 {
     AVFilterContext *ctx = inlink->dst;
     DrawTextContext *s = ctx->priv;
-<<<<<<< HEAD
     int ret;
-=======
-    uint32_t code = 0, prev_code = 0;
-    int x = 0, y = 0, i = 0, ret;
-    int text_height, baseline;
-    char *text = s->text;
-    uint8_t *p;
-    int str_w = 0, len;
-    int y_min = 32000, y_max = -32000;
-    FT_Vector delta;
-    Glyph *glyph = NULL, *prev_glyph = NULL;
-    Glyph dummy = { 0 };
-    int width  = ctx->inputs[0]->w;
-    int height = ctx->inputs[0]->h;
-    time_t now = time(0);
-    struct tm ltime;
-    uint8_t *buf = s->expanded_text;
-    int buf_size = s->expanded_text_size;
->>>>>>> 6b9b42cc
 
     ff_draw_init(&s->dc, inlink->format, 0);
     ff_draw_color(&s->dc, &s->fontcolor,   s->fontcolor.rgba);
@@ -768,17 +745,10 @@
     av_expr_free(s->y_pexpr);
     s->x_pexpr = s->y_pexpr = NULL;
 
-<<<<<<< HEAD
     if ((ret = av_expr_parse(&s->x_pexpr, s->x_expr, var_names,
                              NULL, NULL, fun2_names, fun2, 0, ctx)) < 0 ||
         (ret = av_expr_parse(&s->y_pexpr, s->y_expr, var_names,
                              NULL, NULL, fun2_names, fun2, 0, ctx)) < 0)
-=======
-    if (!buf)
-        return AVERROR(ENOMEM);
-    text = s->expanded_text = buf;
-    s->expanded_text_size = buf_size;
->>>>>>> 6b9b42cc
 
         return AVERROR(EINVAL);
 
@@ -873,13 +843,6 @@
         av_bprintf(bp, "%s", e->value);
     return 0;
 }
-
-#if !HAVE_LOCALTIME_R
-static void localtime_r(const time_t *t, struct tm *tm)
-{
-    *tm = *localtime(t);
-}
-#endif
 
 static int func_strftime(AVFilterContext *ctx, AVBPrint *bp,
                          char *fct, unsigned argc, char **argv, int tag)
