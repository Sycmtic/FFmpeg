/*
 * MPEG2 transport stream (aka DVB) muxer
 * Copyright (c) 2003 Fabrice Bellard
 *
 * This file is part of FFmpeg.
 *
 * FFmpeg is free software; you can redistribute it and/or
 * modify it under the terms of the GNU Lesser General Public
 * License as published by the Free Software Foundation; either
 * version 2.1 of the License, or (at your option) any later version.
 *
 * FFmpeg is distributed in the hope that it will be useful,
 * but WITHOUT ANY WARRANTY; without even the implied warranty of
 * MERCHANTABILITY or FITNESS FOR A PARTICULAR PURPOSE.  See the GNU
 * Lesser General Public License for more details.
 *
 * You should have received a copy of the GNU Lesser General Public
 * License along with FFmpeg; if not, write to the Free Software
 * Foundation, Inc., 51 Franklin Street, Fifth Floor, Boston, MA 02110-1301 USA
 */

#include "libavutil/avassert.h"
#include "libavutil/bswap.h"
#include "libavutil/crc.h"
#include "libavutil/dict.h"
#include "libavutil/intreadwrite.h"
#include "libavutil/mathematics.h"
#include "libavutil/opt.h"

#include "libavcodec/internal.h"

#include "avformat.h"
#include "avio_internal.h"
#include "internal.h"
#include "mpegts.h"

#define PCR_TIME_BASE 27000000

/* write DVB SI sections */

/*********************************************/
/* mpegts section writer */

typedef struct MpegTSSection {
    int pid;
    int cc;
    void (*write_packet)(struct MpegTSSection *s, const uint8_t *packet);
    void *opaque;
} MpegTSSection;

typedef struct MpegTSService {
    MpegTSSection pmt; /* MPEG2 pmt table context */
    int sid;           /* service ID */
    char *name;
    char *provider_name;
    int pcr_pid;
    int pcr_packet_count;
    int pcr_packet_period;
} MpegTSService;

// service_type values as defined in ETSI 300 468
enum {
    MPEGTS_SERVICE_TYPE_DIGITAL_TV                   = 0x01,
    MPEGTS_SERVICE_TYPE_DIGITAL_RADIO                = 0x02,
    MPEGTS_SERVICE_TYPE_TELETEXT                     = 0x03,
    MPEGTS_SERVICE_TYPE_ADVANCED_CODEC_DIGITAL_RADIO = 0x0A,
    MPEGTS_SERVICE_TYPE_MPEG2_DIGITAL_HDTV           = 0x11,
    MPEGTS_SERVICE_TYPE_ADVANCED_CODEC_DIGITAL_SDTV  = 0x16,
    MPEGTS_SERVICE_TYPE_ADVANCED_CODEC_DIGITAL_HDTV  = 0x19
};
typedef struct MpegTSWrite {
    const AVClass *av_class;
    MpegTSSection pat; /* MPEG2 pat table */
    MpegTSSection sdt; /* MPEG2 sdt table context */
    MpegTSService **services;
    int sdt_packet_count;
    int sdt_packet_period;
    int pat_packet_count;
    int pat_packet_period;
    int nb_services;
    int onid;
    int tsid;
    int64_t first_pcr;
    int mux_rate; ///< set to 1 when VBR
    int pes_payload_size;

    int transport_stream_id;
    int original_network_id;
    int service_id;
    int service_type;

    int pmt_start_pid;
    int start_pid;
    int m2ts_mode;

    int reemit_pat_pmt; // backward compatibility

    int pcr_period;
#define MPEGTS_FLAG_REEMIT_PAT_PMT  0x01
#define MPEGTS_FLAG_AAC_LATM        0x02
    int flags;
    int copyts;
    int tables_version;

    int omit_video_pes_length;
} MpegTSWrite;

/* a PES packet header is generated every DEFAULT_PES_HEADER_FREQ packets */
#define DEFAULT_PES_HEADER_FREQ  16
#define DEFAULT_PES_PAYLOAD_SIZE ((DEFAULT_PES_HEADER_FREQ - 1) * 184 + 170)

/* The section length is 12 bits. The first 2 are set to 0, the remaining
 * 10 bits should not exceed 1021. */
#define SECTION_LENGTH 1020

/* NOTE: 4 bytes must be left at the end for the crc32 */
static void mpegts_write_section(MpegTSSection *s, uint8_t *buf, int len)
{
    unsigned int crc;
    unsigned char packet[TS_PACKET_SIZE];
    const unsigned char *buf_ptr;
    unsigned char *q;
    int first, b, len1, left;

    crc = av_bswap32(av_crc(av_crc_get_table(AV_CRC_32_IEEE),
                            -1, buf, len - 4));

    buf[len - 4] = (crc >> 24) & 0xff;
    buf[len - 3] = (crc >> 16) & 0xff;
    buf[len - 2] = (crc >>  8) & 0xff;
    buf[len - 1] =  crc        & 0xff;

    /* send each packet */
    buf_ptr = buf;
    while (len > 0) {
        first = buf == buf_ptr;
        q     = packet;
        *q++  = 0x47;
        b     = s->pid >> 8;
        if (first)
            b |= 0x40;
        *q++  = b;
        *q++  = s->pid;
        s->cc = s->cc + 1 & 0xf;
        *q++  = 0x10 | s->cc;
        if (first)
            *q++ = 0; /* 0 offset */
        len1 = TS_PACKET_SIZE - (q - packet);
        if (len1 > len)
            len1 = len;
        memcpy(q, buf_ptr, len1);
        q += len1;
        /* add known padding data */
        left = TS_PACKET_SIZE - (q - packet);
        if (left > 0)
            memset(q, 0xff, left);

        s->write_packet(s, packet);

        buf_ptr += len1;
        len     -= len1;
    }
}

static inline void put16(uint8_t **q_ptr, int val)
{
    uint8_t *q;
    q      = *q_ptr;
    *q++   = val >> 8;
    *q++   = val;
    *q_ptr = q;
}

static int mpegts_write_section1(MpegTSSection *s, int tid, int id,
                                 int version, int sec_num, int last_sec_num,
                                 uint8_t *buf, int len)
{
    uint8_t section[1024], *q;
    unsigned int tot_len;
    /* reserved_future_use field must be set to 1 for SDT */
    unsigned int flags = tid == SDT_TID ? 0xf000 : 0xb000;

    tot_len = 3 + 5 + len + 4;
    /* check if not too big */
    if (tot_len > 1024)
        return AVERROR_INVALIDDATA;

    q    = section;
    *q++ = tid;
    put16(&q, flags | (len + 5 + 4)); /* 5 byte header + 4 byte CRC */
    put16(&q, id);
    *q++ = 0xc1 | (version << 1); /* current_next_indicator = 1 */
    *q++ = sec_num;
    *q++ = last_sec_num;
    memcpy(q, buf, len);

    mpegts_write_section(s, section, tot_len);
    return 0;
}

/*********************************************/
/* mpegts writer */

#define DEFAULT_PROVIDER_NAME   "FFmpeg"
#define DEFAULT_SERVICE_NAME    "Service01"

/* we retransmit the SI info at this rate */
#define SDT_RETRANS_TIME 500
#define PAT_RETRANS_TIME 100
#define PCR_RETRANS_TIME 20

typedef struct MpegTSWriteStream {
    struct MpegTSService *service;
    int pid; /* stream associated pid */
    int cc;
    int payload_size;
    int first_pts_check; ///< first pts check needed
    int prev_payload_key;
    int64_t payload_pts;
    int64_t payload_dts;
    int payload_flags;
    uint8_t *payload;
    AVFormatContext *amux;
    AVRational user_tb;
} MpegTSWriteStream;

static void mpegts_write_pat(AVFormatContext *s)
{
    MpegTSWrite *ts = s->priv_data;
    MpegTSService *service;
    uint8_t data[SECTION_LENGTH], *q;
    int i;

    q = data;
    for (i = 0; i < ts->nb_services; i++) {
        service = ts->services[i];
        put16(&q, service->sid);
        put16(&q, 0xe000 | service->pmt.pid);
    }
    mpegts_write_section1(&ts->pat, PAT_TID, ts->tsid, ts->tables_version, 0, 0,
                          data, q - data);
}

static int mpegts_write_pmt(AVFormatContext *s, MpegTSService *service)
{
    MpegTSWrite *ts = s->priv_data;
    uint8_t data[SECTION_LENGTH], *q, *desc_length_ptr, *program_info_length_ptr;
    int val, stream_type, i, err = 0;

    q = data;
    put16(&q, 0xe000 | service->pcr_pid);

    program_info_length_ptr = q;
    q += 2; /* patched after */

    /* put program info here */

    val = 0xf000 | (q - program_info_length_ptr - 2);
    program_info_length_ptr[0] = val >> 8;
    program_info_length_ptr[1] = val;

    for (i = 0; i < s->nb_streams; i++) {
        AVStream *st = s->streams[i];
        MpegTSWriteStream *ts_st = st->priv_data;
        AVDictionaryEntry *lang = av_dict_get(st->metadata, "language", NULL, 0);

        if (q - data > SECTION_LENGTH - 32) {
            err = 1;
            break;
        }
        switch (st->codec->codec_id) {
        case AV_CODEC_ID_MPEG1VIDEO:
        case AV_CODEC_ID_MPEG2VIDEO:
            stream_type = STREAM_TYPE_VIDEO_MPEG2;
            break;
        case AV_CODEC_ID_MPEG4:
            stream_type = STREAM_TYPE_VIDEO_MPEG4;
            break;
        case AV_CODEC_ID_H264:
            stream_type = STREAM_TYPE_VIDEO_H264;
            break;
        case AV_CODEC_ID_HEVC:
            stream_type = STREAM_TYPE_VIDEO_HEVC;
            break;
        case AV_CODEC_ID_CAVS:
            stream_type = STREAM_TYPE_VIDEO_CAVS;
            break;
        case AV_CODEC_ID_DIRAC:
            stream_type = STREAM_TYPE_VIDEO_DIRAC;
            break;
        case AV_CODEC_ID_MP2:
        case AV_CODEC_ID_MP3:
            stream_type = STREAM_TYPE_AUDIO_MPEG1;
            break;
        case AV_CODEC_ID_AAC:
            stream_type = (ts->flags & MPEGTS_FLAG_AAC_LATM)
                          ? STREAM_TYPE_AUDIO_AAC_LATM
                          : STREAM_TYPE_AUDIO_AAC;
            break;
        case AV_CODEC_ID_AAC_LATM:
            stream_type = STREAM_TYPE_AUDIO_AAC_LATM;
            break;
        case AV_CODEC_ID_AC3:
            stream_type = STREAM_TYPE_AUDIO_AC3;
            break;
        case AV_CODEC_ID_DTS:
            stream_type = STREAM_TYPE_AUDIO_DTS;
            break;
        case AV_CODEC_ID_TRUEHD:
            stream_type = STREAM_TYPE_AUDIO_TRUEHD;
            break;
        default:
            stream_type = STREAM_TYPE_PRIVATE_DATA;
            break;
        }

        *q++ = stream_type;
        put16(&q, 0xe000 | ts_st->pid);
        desc_length_ptr = q;
        q += 2; /* patched after */

        /* write optional descriptors here */
        switch (st->codec->codec_type) {
        case AVMEDIA_TYPE_AUDIO:
            if (st->codec->codec_id==AV_CODEC_ID_EAC3) {
                *q++=0x7a; // EAC3 descriptor see A038 DVB SI
                *q++=1; // 1 byte, all flags sets to 0
                *q++=0; // omit all fields...
            }
            if (st->codec->codec_id==AV_CODEC_ID_S302M) {
                *q++ = 0x05; /* MPEG-2 registration descriptor*/
                *q++ = 4;
                *q++ = 'B';
                *q++ = 'S';
                *q++ = 'S';
                *q++ = 'D';
            }

            if (lang) {
                char *p;
                char *next = lang->value;
                uint8_t *len_ptr;

                *q++     = 0x0a; /* ISO 639 language descriptor */
                len_ptr  = q++;
                *len_ptr = 0;

                for (p = lang->value; next && *len_ptr < 255 / 4 * 4; p = next + 1) {
                    if (q - data > SECTION_LENGTH - 4) {
                        err = 1;
                        break;
                    }
                    next = strchr(p, ',');
                    if (strlen(p) != 3 && (!next || next != p + 3))
                        continue; /* not a 3-letter code */

                    *q++ = *p++;
                    *q++ = *p++;
                    *q++ = *p++;

                    if (st->disposition & AV_DISPOSITION_CLEAN_EFFECTS)
                        *q++ = 0x01;
                    else if (st->disposition & AV_DISPOSITION_HEARING_IMPAIRED)
                        *q++ = 0x02;
                    else if (st->disposition & AV_DISPOSITION_VISUAL_IMPAIRED)
                        *q++ = 0x03;
                    else
                        *q++ = 0; /* undefined type */

                    *len_ptr += 4;
                }

                if (*len_ptr == 0)
                    q -= 2; /* no language codes were written */
            }
            break;
        case AVMEDIA_TYPE_SUBTITLE:
        {
           const char default_language[] = "und";
           const char *language = lang && strlen(lang->value) >= 3 ? lang->value : default_language;

           if (st->codec->codec_id == AV_CODEC_ID_DVB_SUBTITLE) {
               uint8_t *len_ptr;
               int extradata_copied = 0;

               *q++ = 0x59; /* subtitling_descriptor */
               len_ptr = q++;

               while (strlen(language) >= 3) {
                   if (sizeof(data) - (q - data) < 8) { /* 8 bytes per DVB subtitle substream data */
                       err = 1;
                       break;
                   }
                   *q++ = *language++;
                   *q++ = *language++;
                   *q++ = *language++;
                   /* Skip comma */
                   if (*language != '\0')
                       language++;

                   if (st->codec->extradata_size - extradata_copied >= 5) {
                       *q++ = st->codec->extradata[extradata_copied + 4]; /* subtitling_type */
                       memcpy(q, st->codec->extradata + extradata_copied, 4); /* composition_page_id and ancillary_page_id */
                       extradata_copied += 5;
                       q += 4;
                   } else {
                       /* subtitling_type:
                        * 0x10 - normal with no monitor aspect ratio criticality
                        * 0x20 - for the hard of hearing with no monitor aspect ratio criticality */
                       *q++ = (st->disposition & AV_DISPOSITION_HEARING_IMPAIRED) ? 0x20 : 0x10;
                       if ((st->codec->extradata_size == 4) && (extradata_copied == 0)) {
                           /* support of old 4-byte extradata format */
                           memcpy(q, st->codec->extradata, 4); /* composition_page_id and ancillary_page_id */
                           extradata_copied += 4;
                           q += 4;
                       } else {
                           put16(&q, 1); /* composition_page_id */
                           put16(&q, 1); /* ancillary_page_id */
                       }
                   }
               }

               *len_ptr = q - len_ptr - 1;
           } else if (st->codec->codec_id == AV_CODEC_ID_DVB_TELETEXT) {
               uint8_t *len_ptr = NULL;
               int extradata_copied = 0;

               /* The descriptor tag. teletext_descriptor */
               *q++ = 0x56;
               len_ptr = q++;

               while (strlen(language) >= 3 && q - data < sizeof(data) - 6) {
                   *q++ = *language++;
                   *q++ = *language++;
                   *q++ = *language++;
                   /* Skip comma */
                   if (*language != '\0')
                       language++;

                   if (st->codec->extradata_size - 1 > extradata_copied) {
                       memcpy(q, st->codec->extradata + extradata_copied, 2);
                       extradata_copied += 2;
                       q += 2;
                   } else {
                       /* The Teletext descriptor:
                        * teletext_type: This 5-bit field indicates the type of Teletext page indicated. (0x01 Initial Teletext page)
                        * teletext_magazine_number: This is a 3-bit field which identifies the magazine number.
                        * teletext_page_number: This is an 8-bit field giving two 4-bit hex digits identifying the page number. */
                       *q++ = 0x08;
                       *q++ = 0x00;
                   }
               }

               *len_ptr = q - len_ptr - 1;
            }
        }
        break;
        case AVMEDIA_TYPE_VIDEO:
            if (stream_type == STREAM_TYPE_VIDEO_DIRAC) {
                *q++ = 0x05; /*MPEG-2 registration descriptor*/
                *q++ = 4;
                *q++ = 'd';
                *q++ = 'r';
                *q++ = 'a';
                *q++ = 'c';
            }
            break;
        case AVMEDIA_TYPE_DATA:
            if (st->codec->codec_id == AV_CODEC_ID_SMPTE_KLV) {
                *q++ = 0x05; /* MPEG-2 registration descriptor */
                *q++ = 4;
                *q++ = 'K';
                *q++ = 'L';
                *q++ = 'V';
                *q++ = 'A';
            }
            break;
        }

        val = 0xf000 | (q - desc_length_ptr - 2);
        desc_length_ptr[0] = val >> 8;
        desc_length_ptr[1] = val;
    }

    if (err)
        av_log(s, AV_LOG_ERROR,
               "The PMT section cannot fit stream %d and all following streams.\n"
               "Try reducing the number of languages in the audio streams "
               "or the total number of streams.\n", i);

    mpegts_write_section1(&service->pmt, PMT_TID, service->sid, ts->tables_version, 0, 0,
                          data, q - data);
    return 0;
}

/* NOTE: !str is accepted for an empty string */
static void putstr8(uint8_t **q_ptr, const char *str)
{
    uint8_t *q;
    int len;

    q = *q_ptr;
    if (!str)
        len = 0;
    else
        len = strlen(str);
    *q++ = len;
    memcpy(q, str, len);
    q     += len;
    *q_ptr = q;
}

static void mpegts_write_sdt(AVFormatContext *s)
{
    MpegTSWrite *ts = s->priv_data;
    MpegTSService *service;
    uint8_t data[SECTION_LENGTH], *q, *desc_list_len_ptr, *desc_len_ptr;
    int i, running_status, free_ca_mode, val;

    q = data;
    put16(&q, ts->onid);
    *q++ = 0xff;
    for (i = 0; i < ts->nb_services; i++) {
        service = ts->services[i];
        put16(&q, service->sid);
        *q++              = 0xfc | 0x00; /* currently no EIT info */
        desc_list_len_ptr = q;
        q                += 2;
        running_status    = 4; /* running */
        free_ca_mode      = 0;

        /* write only one descriptor for the service name and provider */
        *q++         = 0x48;
        desc_len_ptr = q;
        q++;
        *q++         = ts->service_type;
        putstr8(&q, service->provider_name);
        putstr8(&q, service->name);
        desc_len_ptr[0] = q - desc_len_ptr - 1;

        /* fill descriptor length */
        val = (running_status << 13) | (free_ca_mode << 12) |
              (q - desc_list_len_ptr - 2);
        desc_list_len_ptr[0] = val >> 8;
        desc_list_len_ptr[1] = val;
    }
    mpegts_write_section1(&ts->sdt, SDT_TID, ts->tsid, ts->tables_version, 0, 0,
                          data, q - data);
}

static MpegTSService *mpegts_add_service(MpegTSWrite *ts, int sid,
                                         const char *provider_name,
                                         const char *name)
{
    MpegTSService *service;

    service = av_mallocz(sizeof(MpegTSService));
    if (!service)
        return NULL;
    service->pmt.pid       = ts->pmt_start_pid + ts->nb_services;
    service->sid           = sid;
    service->pcr_pid       = 0x1fff;
    service->provider_name = av_strdup(provider_name);
    service->name          = av_strdup(name);
    if (!service->provider_name || !service->name)
        goto fail;
    if (av_dynarray_add_nofree(&ts->services, &ts->nb_services, service) < 0)
        goto fail;

    return service;
fail:
    av_freep(&service->provider_name);
    av_freep(&service->name);
    av_free(service);
    return NULL;
}

static int64_t get_pcr(const MpegTSWrite *ts, AVIOContext *pb)
{
    return av_rescale(avio_tell(pb) + 11, 8 * PCR_TIME_BASE, ts->mux_rate) +
           ts->first_pcr;
}

static void mpegts_prefix_m2ts_header(AVFormatContext *s)
{
    MpegTSWrite *ts = s->priv_data;
    if (ts->m2ts_mode) {
        int64_t pcr = get_pcr(s->priv_data, s->pb);
        uint32_t tp_extra_header = pcr % 0x3fffffff;
        tp_extra_header = AV_RB32(&tp_extra_header);
        avio_write(s->pb, (unsigned char *) &tp_extra_header,
                   sizeof(tp_extra_header));
    }
}

static void section_write_packet(MpegTSSection *s, const uint8_t *packet)
{
    AVFormatContext *ctx = s->opaque;
    mpegts_prefix_m2ts_header(ctx);
    avio_write(ctx->pb, packet, TS_PACKET_SIZE);
}

static int mpegts_write_header(AVFormatContext *s)
{
    MpegTSWrite *ts = s->priv_data;
    MpegTSWriteStream *ts_st;
    MpegTSService *service;
    AVStream *st, *pcr_st = NULL;
    AVDictionaryEntry *title, *provider;
    int i, j;
    const char *service_name;
    const char *provider_name;
    int *pids;
    int ret;

    if (s->max_delay < 0) /* Not set by the caller */
        s->max_delay = 0;

    // round up to a whole number of TS packets
    ts->pes_payload_size = (ts->pes_payload_size + 14 + 183) / 184 * 184 - 14;

    ts->tsid = ts->transport_stream_id;
    ts->onid = ts->original_network_id;
    /* allocate a single DVB service */
    title = av_dict_get(s->metadata, "service_name", NULL, 0);
    if (!title)
        title = av_dict_get(s->metadata, "title", NULL, 0);
    service_name  = title ? title->value : DEFAULT_SERVICE_NAME;
    provider      = av_dict_get(s->metadata, "service_provider", NULL, 0);
    provider_name = provider ? provider->value : DEFAULT_PROVIDER_NAME;
    service       = mpegts_add_service(ts, ts->service_id,
                                       provider_name, service_name);

    if (!service)
        return AVERROR(ENOMEM);

    service->pmt.write_packet = section_write_packet;
    service->pmt.opaque       = s;
    service->pmt.cc           = 15;

    ts->pat.pid          = PAT_PID;
    /* Initialize at 15 so that it wraps and is equal to 0 for the
     * first packet we write. */
    ts->pat.cc           = 15;
    ts->pat.write_packet = section_write_packet;
    ts->pat.opaque       = s;

    ts->sdt.pid          = SDT_PID;
    ts->sdt.cc           = 15;
    ts->sdt.write_packet = section_write_packet;
    ts->sdt.opaque       = s;

    pids = av_malloc_array(s->nb_streams, sizeof(*pids));
    if (!pids) {
        ret = AVERROR(ENOMEM);
        goto fail;
    }

    /* assign pids to each stream */
    for (i = 0; i < s->nb_streams; i++) {
        st = s->streams[i];

        ts_st = av_mallocz(sizeof(MpegTSWriteStream));
        if (!ts_st) {
            ret = AVERROR(ENOMEM);
            goto fail;
        }
        st->priv_data = ts_st;

        ts_st->user_tb = st->time_base;
        avpriv_set_pts_info(st, 33, 1, 90000);

        ts_st->payload = av_mallocz(ts->pes_payload_size);
        if (!ts_st->payload) {
            ret = AVERROR(ENOMEM);
            goto fail;
        }
        ts_st->service = service;
        /* MPEG pid values < 16 are reserved. Applications which set st->id in
         * this range are assigned a calculated pid. */
        if (st->id < 16) {
            ts_st->pid = ts->start_pid + i;
        } else if (st->id < 0x1FFF) {
            ts_st->pid = st->id;
        } else {
            av_log(s, AV_LOG_ERROR,
                   "Invalid stream id %d, must be less than 8191\n", st->id);
            ret = AVERROR(EINVAL);
            goto fail;
        }
        if (ts_st->pid == service->pmt.pid) {
            av_log(s, AV_LOG_ERROR, "Duplicate stream id %d\n", ts_st->pid);
            ret = AVERROR(EINVAL);
            goto fail;
        }
        for (j = 0; j < i; j++) {
            if (pids[j] == ts_st->pid) {
                av_log(s, AV_LOG_ERROR, "Duplicate stream id %d\n", ts_st->pid);
                ret = AVERROR(EINVAL);
                goto fail;
            }
        }
        pids[i]                = ts_st->pid;
        ts_st->payload_pts     = AV_NOPTS_VALUE;
        ts_st->payload_dts     = AV_NOPTS_VALUE;
        ts_st->first_pts_check = 1;
        ts_st->cc              = 15;
        /* update PCR pid by using the first video stream */
        if (st->codec->codec_type == AVMEDIA_TYPE_VIDEO &&
            service->pcr_pid == 0x1fff) {
            service->pcr_pid = ts_st->pid;
            pcr_st           = st;
        }
        if (st->codec->codec_id == AV_CODEC_ID_AAC &&
            st->codec->extradata_size > 0) {
            AVStream *ast;
            ts_st->amux = avformat_alloc_context();
            if (!ts_st->amux) {
                ret = AVERROR(ENOMEM);
                goto fail;
            }
            ts_st->amux->oformat =
                av_guess_format((ts->flags & MPEGTS_FLAG_AAC_LATM) ? "latm" : "adts",
                                NULL, NULL);
            if (!ts_st->amux->oformat) {
                ret = AVERROR(EINVAL);
                goto fail;
            }
            if (!(ast = avformat_new_stream(ts_st->amux, NULL))) {
                ret = AVERROR(ENOMEM);
                goto fail;
            }
            ret = avcodec_copy_context(ast->codec, st->codec);
            if (ret != 0)
                goto fail;
            ast->time_base = st->time_base;
            ret = avformat_write_header(ts_st->amux, NULL);
            if (ret < 0)
                goto fail;
        }
    }

    av_freep(&pids);

    /* if no video stream, use the first stream as PCR */
    if (service->pcr_pid == 0x1fff && s->nb_streams > 0) {
        pcr_st           = s->streams[0];
        ts_st            = pcr_st->priv_data;
        service->pcr_pid = ts_st->pid;
    } else
        ts_st = pcr_st->priv_data;

    if (ts->mux_rate > 1) {
        service->pcr_packet_period = (ts->mux_rate * ts->pcr_period) /
                                     (TS_PACKET_SIZE * 8 * 1000);
        ts->sdt_packet_period      = (ts->mux_rate * SDT_RETRANS_TIME) /
                                     (TS_PACKET_SIZE * 8 * 1000);
        ts->pat_packet_period      = (ts->mux_rate * PAT_RETRANS_TIME) /
                                     (TS_PACKET_SIZE * 8 * 1000);

        if (ts->copyts < 1)
            ts->first_pcr = av_rescale(s->max_delay, PCR_TIME_BASE, AV_TIME_BASE);
    } else {
        /* Arbitrary values, PAT/PMT will also be written on video key frames */
        ts->sdt_packet_period = 200;
        ts->pat_packet_period = 40;
        if (pcr_st->codec->codec_type == AVMEDIA_TYPE_AUDIO) {
            if (!pcr_st->codec->frame_size) {
                av_log(s, AV_LOG_WARNING, "frame size not set\n");
                service->pcr_packet_period =
                    pcr_st->codec->sample_rate / (10 * 512);
            } else {
                service->pcr_packet_period =
                    pcr_st->codec->sample_rate / (10 * pcr_st->codec->frame_size);
            }
        } else {
            // max delta PCR 0.1s
            // TODO: should be avg_frame_rate
            service->pcr_packet_period =
                ts_st->user_tb.den / (10 * ts_st->user_tb.num);
        }
        if (!service->pcr_packet_period)
            service->pcr_packet_period = 1;
    }

    // output a PCR as soon as possible
    service->pcr_packet_count = service->pcr_packet_period;
    ts->pat_packet_count      = ts->pat_packet_period - 1;
    ts->sdt_packet_count      = ts->sdt_packet_period - 1;

    if (ts->mux_rate == 1)
        av_log(s, AV_LOG_VERBOSE, "muxrate VBR, ");
    else
        av_log(s, AV_LOG_VERBOSE, "muxrate %d, ", ts->mux_rate);
    av_log(s, AV_LOG_VERBOSE,
           "pcr every %d pkts, sdt every %d, pat/pmt every %d pkts\n",
           service->pcr_packet_period,
           ts->sdt_packet_period, ts->pat_packet_period);

    if (ts->m2ts_mode == -1) {
        if (av_match_ext(s->filename, "m2ts")) {
            ts->m2ts_mode = 1;
        } else {
            ts->m2ts_mode = 0;
        }
    }

    return 0;

fail:
    av_freep(&pids);
    for (i = 0; i < s->nb_streams; i++) {
        st    = s->streams[i];
        ts_st = st->priv_data;
        if (ts_st) {
            av_freep(&ts_st->payload);
            if (ts_st->amux) {
                avformat_free_context(ts_st->amux);
                ts_st->amux = NULL;
            }
        }
        av_freep(&st->priv_data);
    }

    for (i = 0; i < ts->nb_services; i++) {
        service = ts->services[i];
        av_freep(&service->provider_name);
        av_freep(&service->name);
        av_freep(&service);
    }
    av_freep(&ts->services);
    return ret;
}

/* send SDT, PAT and PMT tables regulary */
static void retransmit_si_info(AVFormatContext *s, int force_pat)
{
    MpegTSWrite *ts = s->priv_data;
    int i;

    if (++ts->sdt_packet_count == ts->sdt_packet_period) {
        ts->sdt_packet_count = 0;
        mpegts_write_sdt(s);
    }
    if (++ts->pat_packet_count == ts->pat_packet_period || force_pat) {
        ts->pat_packet_count = 0;
        mpegts_write_pat(s);
        for (i = 0; i < ts->nb_services; i++)
            mpegts_write_pmt(s, ts->services[i]);
    }
}

static int write_pcr_bits(uint8_t *buf, int64_t pcr)
{
    int64_t pcr_low = pcr % 300, pcr_high = pcr / 300;

    *buf++ = pcr_high >> 25;
    *buf++ = pcr_high >> 17;
    *buf++ = pcr_high >>  9;
    *buf++ = pcr_high >>  1;
    *buf++ = pcr_high <<  7 | pcr_low >> 8 | 0x7e;
    *buf++ = pcr_low;

    return 6;
}

/* Write a single null transport stream packet */
static void mpegts_insert_null_packet(AVFormatContext *s)
{
    uint8_t *q;
    uint8_t buf[TS_PACKET_SIZE];

    q    = buf;
    *q++ = 0x47;
    *q++ = 0x00 | 0x1f;
    *q++ = 0xff;
    *q++ = 0x10;
    memset(q, 0x0FF, TS_PACKET_SIZE - (q - buf));
    mpegts_prefix_m2ts_header(s);
    avio_write(s->pb, buf, TS_PACKET_SIZE);
}

/* Write a single transport stream packet with a PCR and no payload */
static void mpegts_insert_pcr_only(AVFormatContext *s, AVStream *st)
{
    MpegTSWrite *ts = s->priv_data;
    MpegTSWriteStream *ts_st = st->priv_data;
    uint8_t *q;
    uint8_t buf[TS_PACKET_SIZE];

    q    = buf;
    *q++ = 0x47;
    *q++ = ts_st->pid >> 8;
    *q++ = ts_st->pid;
    *q++ = 0x20 | ts_st->cc;   /* Adaptation only */
    /* Continuity Count field does not increment (see 13818-1 section 2.4.3.3) */
    *q++ = TS_PACKET_SIZE - 5; /* Adaptation Field Length */
    *q++ = 0x10;               /* Adaptation flags: PCR present */

    /* PCR coded into 6 bytes */
    q += write_pcr_bits(q, get_pcr(ts, s->pb));

    /* stuffing bytes */
    memset(q, 0xFF, TS_PACKET_SIZE - (q - buf));
    mpegts_prefix_m2ts_header(s);
    avio_write(s->pb, buf, TS_PACKET_SIZE);
}

static void write_pts(uint8_t *q, int fourbits, int64_t pts)
{
    int val;

    val  = fourbits << 4 | (((pts >> 30) & 0x07) << 1) | 1;
    *q++ = val;
    val  = (((pts >> 15) & 0x7fff) << 1) | 1;
    *q++ = val >> 8;
    *q++ = val;
    val  = (((pts) & 0x7fff) << 1) | 1;
    *q++ = val >> 8;
    *q++ = val;
}

/* Set an adaptation field flag in an MPEG-TS packet*/
static void set_af_flag(uint8_t *pkt, int flag)
{
    // expect at least one flag to set
    av_assert0(flag);

    if ((pkt[3] & 0x20) == 0) {
        // no AF yet, set adaptation field flag
        pkt[3] |= 0x20;
        // 1 byte length, no flags
        pkt[4] = 1;
        pkt[5] = 0;
    }
    pkt[5] |= flag;
}

/* Extend the adaptation field by size bytes */
static void extend_af(uint8_t *pkt, int size)
{
    // expect already existing adaptation field
    av_assert0(pkt[3] & 0x20);
    pkt[4] += size;
}

/* Get a pointer to MPEG-TS payload (right after TS packet header) */
static uint8_t *get_ts_payload_start(uint8_t *pkt)
{
    if (pkt[3] & 0x20)
        return pkt + 5 + pkt[4];
    else
        return pkt + 4;
}

/* Add a PES header to the front of the payload, and segment into an integer
 * number of TS packets. The final TS packet is padded using an oversized
 * adaptation header to exactly fill the last TS packet.
 * NOTE: 'payload' contains a complete PES payload. */
static void mpegts_write_pes(AVFormatContext *s, AVStream *st,
                             const uint8_t *payload, int payload_size,
                             int64_t pts, int64_t dts, int key)
{
    MpegTSWriteStream *ts_st = st->priv_data;
    MpegTSWrite *ts = s->priv_data;
    uint8_t buf[TS_PACKET_SIZE];
    uint8_t *q;
    int val, is_start, len, header_len, write_pcr, is_dvb_subtitle, is_dvb_teletext, flags;
    int afc_len, stuffing_len;
    int64_t pcr = -1; /* avoid warning */
    int64_t delay = av_rescale(s->max_delay, 90000, AV_TIME_BASE);
    int force_pat = st->codec->codec_type == AVMEDIA_TYPE_VIDEO && key && !ts_st->prev_payload_key;

    is_start = 1;
    while (payload_size > 0) {
        retransmit_si_info(s, force_pat);
        force_pat = 0;

        write_pcr = 0;
        if (ts_st->pid == ts_st->service->pcr_pid) {
            if (ts->mux_rate > 1 || is_start) // VBR pcr period is based on frames
                ts_st->service->pcr_packet_count++;
            if (ts_st->service->pcr_packet_count >=
                ts_st->service->pcr_packet_period) {
                ts_st->service->pcr_packet_count = 0;
                write_pcr = 1;
            }
        }

        if (ts->mux_rate > 1 && dts != AV_NOPTS_VALUE &&
            (dts - get_pcr(ts, s->pb) / 300) > delay) {
            /* pcr insert gets priority over null packet insert */
            if (write_pcr)
                mpegts_insert_pcr_only(s, st);
            else
                mpegts_insert_null_packet(s);
            /* recalculate write_pcr and possibly retransmit si_info */
            continue;
        }

        /* prepare packet header */
        q    = buf;
        *q++ = 0x47;
        val  = ts_st->pid >> 8;
        if (is_start)
            val |= 0x40;
        *q++      = val;
        *q++      = ts_st->pid;
        ts_st->cc = ts_st->cc + 1 & 0xf;
        *q++      = 0x10 | ts_st->cc; // payload indicator + CC
        if (key && is_start && pts != AV_NOPTS_VALUE) {
            // set Random Access for key frames
            if (ts_st->pid == ts_st->service->pcr_pid)
                write_pcr = 1;
            set_af_flag(buf, 0x40);
            q = get_ts_payload_start(buf);
        }
        if (write_pcr) {
            set_af_flag(buf, 0x10);
            q = get_ts_payload_start(buf);
            // add 11, pcr references the last byte of program clock reference base
            if (ts->mux_rate > 1)
                pcr = get_pcr(ts, s->pb);
            else
                pcr = (dts - delay) * 300;
            if (dts != AV_NOPTS_VALUE && dts < pcr / 300)
                av_log(s, AV_LOG_WARNING, "dts < pcr, TS is invalid\n");
            extend_af(buf, write_pcr_bits(q, pcr));
            q = get_ts_payload_start(buf);
        }
        if (is_start) {
            int pes_extension = 0;
            int pes_header_stuffing_bytes = 0;
            /* write PES header */
            *q++ = 0x00;
            *q++ = 0x00;
            *q++ = 0x01;
            is_dvb_subtitle = 0;
            is_dvb_teletext = 0;
            if (st->codec->codec_type == AVMEDIA_TYPE_VIDEO) {
                if (st->codec->codec_id == AV_CODEC_ID_DIRAC)
                    *q++ = 0xfd;
                else
                    *q++ = 0xe0;
            } else if (st->codec->codec_type == AVMEDIA_TYPE_AUDIO &&
                       (st->codec->codec_id == AV_CODEC_ID_MP2 ||
                        st->codec->codec_id == AV_CODEC_ID_MP3 ||
                        st->codec->codec_id == AV_CODEC_ID_AAC)) {
                *q++ = 0xc0;
            } else if (st->codec->codec_type == AVMEDIA_TYPE_AUDIO &&
                        st->codec->codec_id == AV_CODEC_ID_AC3 &&
                        ts->m2ts_mode) {
                *q++ = 0xfd;
            } else {
                *q++ = 0xbd;
                if (st->codec->codec_type == AVMEDIA_TYPE_SUBTITLE) {
                    if (st->codec->codec_id == AV_CODEC_ID_DVB_SUBTITLE) {
                        is_dvb_subtitle = 1;
                    } else if (st->codec->codec_id == AV_CODEC_ID_DVB_TELETEXT) {
                        is_dvb_teletext = 1;
                    }
                }
            }
            header_len = 0;
            flags      = 0;
            if (pts != AV_NOPTS_VALUE) {
                header_len += 5;
                flags      |= 0x80;
            }
            if (dts != AV_NOPTS_VALUE && pts != AV_NOPTS_VALUE && dts != pts) {
                header_len += 5;
                flags      |= 0x40;
            }
            if (st->codec->codec_type == AVMEDIA_TYPE_VIDEO &&
                st->codec->codec_id == AV_CODEC_ID_DIRAC) {
                /* set PES_extension_flag */
                pes_extension = 1;
                flags        |= 0x01;

                /* One byte for PES2 extension flag +
                 * one byte for extension length +
                 * one byte for extension id */
                header_len += 3;
            }
            /* for Blu-ray AC3 Audio the PES Extension flag should be as follow
             * otherwise it will not play sound on blu-ray
             */
            if (ts->m2ts_mode &&
                st->codec->codec_type == AVMEDIA_TYPE_AUDIO &&
                st->codec->codec_id == AV_CODEC_ID_AC3) {
                        /* set PES_extension_flag */
                        pes_extension = 1;
                        flags |= 0x01;
                        header_len += 3;
            }
            if (is_dvb_teletext) {
                pes_header_stuffing_bytes = 0x24 - header_len;
                header_len = 0x24;
            }
            len = payload_size + header_len + 3;
            /* 3 extra bytes should be added to DVB subtitle payload: 0x20 0x00 at the beginning and trailing 0xff */
            if (is_dvb_subtitle) {
                len += 3;
                payload_size++;
            }
            if (len > 0xffff)
                len = 0;
            if (ts->omit_video_pes_length && st->codec->codec_type == AVMEDIA_TYPE_VIDEO) {
                len = 0;
            }
            *q++ = len >> 8;
            *q++ = len;
            val  = 0x80;
            /* data alignment indicator is required for subtitle and data streams */
            if (st->codec->codec_type == AVMEDIA_TYPE_SUBTITLE || st->codec->codec_type == AVMEDIA_TYPE_DATA)
                val |= 0x04;
            *q++ = val;
            *q++ = flags;
            *q++ = header_len;
            if (pts != AV_NOPTS_VALUE) {
                write_pts(q, flags >> 6, pts);
                q += 5;
            }
            if (dts != AV_NOPTS_VALUE && pts != AV_NOPTS_VALUE && dts != pts) {
                write_pts(q, 1, dts);
                q += 5;
            }
            if (pes_extension && st->codec->codec_id == AV_CODEC_ID_DIRAC) {
                flags = 0x01;  /* set PES_extension_flag_2 */
                *q++  = flags;
                *q++  = 0x80 | 0x01; /* marker bit + extension length */
                /* Set the stream ID extension flag bit to 0 and
                 * write the extended stream ID. */
                *q++ = 0x00 | 0x60;
            }
            /* For Blu-ray AC3 Audio Setting extended flags */
          if (ts->m2ts_mode &&
              pes_extension &&
              st->codec->codec_id == AV_CODEC_ID_AC3) {
                      flags = 0x01; /* set PES_extension_flag_2 */
                      *q++ = flags;
                      *q++ = 0x80 | 0x01; /* marker bit + extension length */
                      *q++ = 0x00 | 0x71; /* for AC3 Audio (specifically on blue-rays) */
              }


            if (is_dvb_subtitle) {
                /* First two fields of DVB subtitles PES data:
                 * data_identifier: for DVB subtitle streams shall be coded with the value 0x20
                 * subtitle_stream_id: for DVB subtitle stream shall be identified by the value 0x00 */
                *q++ = 0x20;
                *q++ = 0x00;
            }
            if (is_dvb_teletext) {
                memset(q, 0xff, pes_header_stuffing_bytes);
                q += pes_header_stuffing_bytes;
            }
            is_start = 0;
        }
        /* header size */
        header_len = q - buf;
        /* data len */
        len = TS_PACKET_SIZE - header_len;
        if (len > payload_size)
            len = payload_size;
        stuffing_len = TS_PACKET_SIZE - header_len - len;
        if (stuffing_len > 0) {
            /* add stuffing with AFC */
            if (buf[3] & 0x20) {
                /* stuffing already present: increase its size */
                afc_len = buf[4] + 1;
                memmove(buf + 4 + afc_len + stuffing_len,
                        buf + 4 + afc_len,
                        header_len - (4 + afc_len));
                buf[4] += stuffing_len;
                memset(buf + 4 + afc_len, 0xff, stuffing_len);
            } else {
                /* add stuffing */
                memmove(buf + 4 + stuffing_len, buf + 4, header_len - 4);
                buf[3] |= 0x20;
                buf[4]  = stuffing_len - 1;
                if (stuffing_len >= 2) {
                    buf[5] = 0x00;
                    memset(buf + 6, 0xff, stuffing_len - 2);
                }
            }
        }

        if (is_dvb_subtitle && payload_size == len) {
            memcpy(buf + TS_PACKET_SIZE - len, payload, len - 1);
            buf[TS_PACKET_SIZE - 1] = 0xff; /* end_of_PES_data_field_marker: an 8-bit field with fixed contents 0xff for DVB subtitle */
        } else {
            memcpy(buf + TS_PACKET_SIZE - len, payload, len);
        }

        payload      += len;
        payload_size -= len;
        mpegts_prefix_m2ts_header(s);
        avio_write(s->pb, buf, TS_PACKET_SIZE);
    }
    ts_st->prev_payload_key = key;
}

int ff_check_h264_startcode(AVFormatContext *s, const AVStream *st, const AVPacket *pkt)
{
    if (pkt->size < 5 || AV_RB32(pkt->data) != 0x0000001 && AV_RB24(pkt->data) != 0x000001) {
        if (!st->nb_frames) {
            av_log(s, AV_LOG_ERROR, "H.264 bitstream malformed, "
                   "no startcode found, use the video bitstream filter 'h264_mp4toannexb' to fix it "
                   "('-bsf:v h264_mp4toannexb' option with ffmpeg)\n");
            return AVERROR_INVALIDDATA;
        }
        av_log(s, AV_LOG_WARNING, "H.264 bitstream error, startcode missing, size %d", pkt->size);
        if (pkt->size) av_log(s, AV_LOG_WARNING, " data %08X", AV_RB32(pkt->data));
        av_log(s, AV_LOG_WARNING, "\n");
    }
    return 0;
}

static int check_hevc_startcode(AVFormatContext *s, const AVStream *st, const AVPacket *pkt)
{
    if (pkt->size < 5 || AV_RB32(pkt->data) != 0x0000001 && AV_RB24(pkt->data) != 0x000001) {
        if (!st->nb_frames) {
            av_log(s, AV_LOG_ERROR, "HEVC bitstream malformed, no startcode found\n");
            return AVERROR_PATCHWELCOME;
        }
        av_log(s, AV_LOG_WARNING, "HEVC bitstream error, startcode missing, size %d", pkt->size);
        if (pkt->size) av_log(s, AV_LOG_WARNING, " data %08X", AV_RB32(pkt->data));
        av_log(s, AV_LOG_WARNING, "\n");
    }
    return 0;
}

static int mpegts_write_packet_internal(AVFormatContext *s, AVPacket *pkt)
{
    AVStream *st = s->streams[pkt->stream_index];
    int size = pkt->size;
    uint8_t *buf = pkt->data;
    uint8_t *data = NULL;
    MpegTSWrite *ts = s->priv_data;
    MpegTSWriteStream *ts_st = st->priv_data;
    const int64_t delay = av_rescale(s->max_delay, 90000, AV_TIME_BASE) * 2;
    int64_t dts = pkt->dts, pts = pkt->pts;

    if (ts->reemit_pat_pmt) {
        av_log(s, AV_LOG_WARNING,
               "resend_headers option is deprecated, use -mpegts_flags resend_headers\n");
        ts->reemit_pat_pmt = 0;
        ts->flags         |= MPEGTS_FLAG_REEMIT_PAT_PMT;
    }

    if (ts->flags & MPEGTS_FLAG_REEMIT_PAT_PMT) {
        ts->pat_packet_count = ts->pat_packet_period - 1;
        ts->sdt_packet_count = ts->sdt_packet_period - 1;
        ts->flags           &= ~MPEGTS_FLAG_REEMIT_PAT_PMT;
    }

    if (ts->copyts < 1) {
        if (pts != AV_NOPTS_VALUE)
            pts += delay;
        if (dts != AV_NOPTS_VALUE)
            dts += delay;
    }

    if (ts_st->first_pts_check && pts == AV_NOPTS_VALUE) {
        av_log(s, AV_LOG_ERROR, "first pts value must be set\n");
        return AVERROR_INVALIDDATA;
    }
    ts_st->first_pts_check = 0;

    if (st->codec->codec_id == AV_CODEC_ID_H264) {
        const uint8_t *p = buf, *buf_end = p + size;
        uint32_t state = -1;
        int extradd = (pkt->flags & AV_PKT_FLAG_KEY) ? st->codec->extradata_size : 0;
        int ret = ff_check_h264_startcode(s, st, pkt);
        if (ret < 0)
            return ret;

        if (extradd && AV_RB24(st->codec->extradata) > 1)
            extradd = 0;

        do {
            p = avpriv_find_start_code(p, buf_end, &state);
<<<<<<< HEAD
            av_dlog(s, "nal %d\n", state & 0x1f);
            if ((state & 0x1f) == 7)
                extradd = 0;
=======
            av_log(s, AV_LOG_TRACE, "nal %d\n", state & 0x1f);
>>>>>>> 1a3eb042
        } while (p < buf_end && (state & 0x1f) != 9 &&
                 (state & 0x1f) != 5 && (state & 0x1f) != 1);

        if ((state & 0x1f) != 5)
            extradd = 0;
        if ((state & 0x1f) != 9) { // AUD NAL
            data = av_malloc(pkt->size + 6 + extradd);
            if (!data)
                return AVERROR(ENOMEM);
            memcpy(data + 6, st->codec->extradata, extradd);
            memcpy(data + 6 + extradd, pkt->data, pkt->size);
            AV_WB32(data, 0x00000001);
            data[4] = 0x09;
            data[5] = 0xf0; // any slice type (0xe) + rbsp stop one bit
            buf     = data;
            size    = pkt->size + 6 + extradd;
        }
    } else if (st->codec->codec_id == AV_CODEC_ID_AAC) {
        if (pkt->size < 2) {
            av_log(s, AV_LOG_ERROR, "AAC packet too short\n");
            return AVERROR_INVALIDDATA;
        }
        if ((AV_RB16(pkt->data) & 0xfff0) != 0xfff0) {
            int ret;
            AVPacket pkt2;

            if (!ts_st->amux) {
                av_log(s, AV_LOG_ERROR, "AAC bitstream not in ADTS format "
                                        "and extradata missing\n");
                return AVERROR_INVALIDDATA;
            }

            av_init_packet(&pkt2);
            pkt2.data = pkt->data;
            pkt2.size = pkt->size;
            av_assert0(pkt->dts != AV_NOPTS_VALUE);
            pkt2.dts = av_rescale_q(pkt->dts, st->time_base, ts_st->amux->streams[0]->time_base);

            ret = avio_open_dyn_buf(&ts_st->amux->pb);
            if (ret < 0)
                return AVERROR(ENOMEM);

            ret = av_write_frame(ts_st->amux, &pkt2);
            if (ret < 0) {
                ffio_free_dyn_buf(&ts_st->amux->pb);
                return ret;
            }
            size            = avio_close_dyn_buf(ts_st->amux->pb, &data);
            ts_st->amux->pb = NULL;
            buf             = data;
        }
    } else if (st->codec->codec_id == AV_CODEC_ID_HEVC) {
        int ret = check_hevc_startcode(s, st, pkt);
        if (ret < 0)
            return ret;
    }

    if (pkt->dts != AV_NOPTS_VALUE) {
        int i;
        for(i=0; i<s->nb_streams; i++) {
            AVStream *st2 = s->streams[i];
            MpegTSWriteStream *ts_st2 = st2->priv_data;
            if (   ts_st2->payload_size
               && (ts_st2->payload_dts == AV_NOPTS_VALUE || dts - ts_st2->payload_dts > delay/2)) {
                mpegts_write_pes(s, st2, ts_st2->payload, ts_st2->payload_size,
                                ts_st2->payload_pts, ts_st2->payload_dts,
                                ts_st2->payload_flags & AV_PKT_FLAG_KEY);
                ts_st2->payload_size = 0;
            }
        }
    }

    if (ts_st->payload_size && (ts_st->payload_size + size > ts->pes_payload_size ||
        (dts != AV_NOPTS_VALUE && ts_st->payload_dts != AV_NOPTS_VALUE &&
         av_compare_ts(dts - ts_st->payload_dts, st->time_base,
                       s->max_delay, AV_TIME_BASE_Q) >= 0))) {
        mpegts_write_pes(s, st, ts_st->payload, ts_st->payload_size,
                         ts_st->payload_pts, ts_st->payload_dts,
                         ts_st->payload_flags & AV_PKT_FLAG_KEY);
        ts_st->payload_size = 0;
    }

    if (st->codec->codec_type != AVMEDIA_TYPE_AUDIO || size > ts->pes_payload_size) {
        av_assert0(!ts_st->payload_size);
        // for video and subtitle, write a single pes packet
        mpegts_write_pes(s, st, buf, size, pts, dts,
                         pkt->flags & AV_PKT_FLAG_KEY);
        av_free(data);
        return 0;
    }

    if (!ts_st->payload_size) {
        ts_st->payload_pts   = pts;
        ts_st->payload_dts   = dts;
        ts_st->payload_flags = pkt->flags;
    }

    memcpy(ts_st->payload + ts_st->payload_size, buf, size);
    ts_st->payload_size += size;

    av_free(data);

    return 0;
}

static void mpegts_write_flush(AVFormatContext *s)
{
    int i;

    /* flush current packets */
    for (i = 0; i < s->nb_streams; i++) {
        AVStream *st = s->streams[i];
        MpegTSWriteStream *ts_st = st->priv_data;
        if (ts_st->payload_size > 0) {
            mpegts_write_pes(s, st, ts_st->payload, ts_st->payload_size,
                             ts_st->payload_pts, ts_st->payload_dts,
                             ts_st->payload_flags & AV_PKT_FLAG_KEY);
            ts_st->payload_size = 0;
        }
    }
}

static int mpegts_write_packet(AVFormatContext *s, AVPacket *pkt)
{
    if (!pkt) {
        mpegts_write_flush(s);
        return 1;
    } else {
        return mpegts_write_packet_internal(s, pkt);
    }
}

static int mpegts_write_end(AVFormatContext *s)
{
    MpegTSWrite *ts = s->priv_data;
    MpegTSService *service;
    int i;

    if (s->pb)
        mpegts_write_flush(s);

    for (i = 0; i < s->nb_streams; i++) {
        AVStream *st = s->streams[i];
        MpegTSWriteStream *ts_st = st->priv_data;
        av_freep(&ts_st->payload);
        if (ts_st->amux) {
            avformat_free_context(ts_st->amux);
            ts_st->amux = NULL;
        }
    }

    for (i = 0; i < ts->nb_services; i++) {
        service = ts->services[i];
        av_freep(&service->provider_name);
        av_freep(&service->name);
        av_freep(&service);
    }
    av_freep(&ts->services);

    return 0;
}

static const AVOption options[] = {
    { "mpegts_transport_stream_id", "Set transport_stream_id field.",
      offsetof(MpegTSWrite, transport_stream_id), AV_OPT_TYPE_INT,
      { .i64 = 0x0001 }, 0x0001, 0xffff, AV_OPT_FLAG_ENCODING_PARAM },
    { "mpegts_original_network_id", "Set original_network_id field.",
      offsetof(MpegTSWrite, original_network_id), AV_OPT_TYPE_INT,
      { .i64 = 0x0001 }, 0x0001, 0xffff, AV_OPT_FLAG_ENCODING_PARAM },
    { "mpegts_service_id", "Set service_id field.",
      offsetof(MpegTSWrite, service_id), AV_OPT_TYPE_INT,
      { .i64 = 0x0001 }, 0x0001, 0xffff, AV_OPT_FLAG_ENCODING_PARAM },
    { "mpegts_service_type", "Set service_type field.",
      offsetof(MpegTSWrite, service_type), AV_OPT_TYPE_INT,
      { .i64 = 0x01 }, 0x01, 0xff, AV_OPT_FLAG_ENCODING_PARAM, "mpegts_service_type" },
    { "digital_tv", "Digital Television.",
      0, AV_OPT_TYPE_CONST, { .i64 = MPEGTS_SERVICE_TYPE_DIGITAL_TV }, 0x01, 0xff,
      AV_OPT_FLAG_ENCODING_PARAM, "mpegts_service_type" },
    { "digital_radio", "Digital Radio.",
      0, AV_OPT_TYPE_CONST, { .i64 = MPEGTS_SERVICE_TYPE_DIGITAL_RADIO }, 0x01, 0xff,
      AV_OPT_FLAG_ENCODING_PARAM, "mpegts_service_type" },
    { "teletext", "Teletext.",
      0, AV_OPT_TYPE_CONST, { .i64 = MPEGTS_SERVICE_TYPE_TELETEXT }, 0x01, 0xff,
      AV_OPT_FLAG_ENCODING_PARAM, "mpegts_service_type" },
    { "advanced_codec_digital_radio", "Advanced Codec Digital Radio.",
      0, AV_OPT_TYPE_CONST, { .i64 = MPEGTS_SERVICE_TYPE_ADVANCED_CODEC_DIGITAL_RADIO }, 0x01, 0xff,
      AV_OPT_FLAG_ENCODING_PARAM, "mpegts_service_type" },
    { "mpeg2_digital_hdtv", "MPEG2 Digital HDTV.",
      0, AV_OPT_TYPE_CONST, { .i64 = MPEGTS_SERVICE_TYPE_MPEG2_DIGITAL_HDTV }, 0x01, 0xff,
      AV_OPT_FLAG_ENCODING_PARAM, "mpegts_service_type" },
    { "advanced_codec_digital_sdtv", "Advanced Codec Digital SDTV.",
      0, AV_OPT_TYPE_CONST, { .i64 = MPEGTS_SERVICE_TYPE_ADVANCED_CODEC_DIGITAL_SDTV }, 0x01, 0xff,
      AV_OPT_FLAG_ENCODING_PARAM, "mpegts_service_type" },
    { "advanced_codec_digital_hdtv", "Advanced Codec Digital HDTV.",
      0, AV_OPT_TYPE_CONST, { .i64 = MPEGTS_SERVICE_TYPE_ADVANCED_CODEC_DIGITAL_HDTV }, 0x01, 0xff,
      AV_OPT_FLAG_ENCODING_PARAM, "mpegts_service_type" },
    { "mpegts_pmt_start_pid", "Set the first pid of the PMT.",
      offsetof(MpegTSWrite, pmt_start_pid), AV_OPT_TYPE_INT,
      { .i64 = 0x1000 }, 0x0010, 0x1f00, AV_OPT_FLAG_ENCODING_PARAM },
    { "mpegts_start_pid", "Set the first pid.",
      offsetof(MpegTSWrite, start_pid), AV_OPT_TYPE_INT,
      { .i64 = 0x0100 }, 0x0020, 0x0f00, AV_OPT_FLAG_ENCODING_PARAM },
    { "mpegts_m2ts_mode", "Enable m2ts mode.",
      offsetof(MpegTSWrite, m2ts_mode), AV_OPT_TYPE_INT,
      { .i64 = -1 }, -1, 1, AV_OPT_FLAG_ENCODING_PARAM },
    { "muxrate", NULL,
      offsetof(MpegTSWrite, mux_rate), AV_OPT_TYPE_INT,
      { .i64 = 1 }, 0, INT_MAX, AV_OPT_FLAG_ENCODING_PARAM },
    { "pes_payload_size", "Minimum PES packet payload in bytes",
      offsetof(MpegTSWrite, pes_payload_size), AV_OPT_TYPE_INT,
      { .i64 = DEFAULT_PES_PAYLOAD_SIZE }, 0, INT_MAX, AV_OPT_FLAG_ENCODING_PARAM },
    { "mpegts_flags", "MPEG-TS muxing flags",
      offsetof(MpegTSWrite, flags), AV_OPT_TYPE_FLAGS, { .i64 = 0 }, 0, INT_MAX,
      AV_OPT_FLAG_ENCODING_PARAM, "mpegts_flags" },
    { "resend_headers", "Reemit PAT/PMT before writing the next packet",
      0, AV_OPT_TYPE_CONST, { .i64 = MPEGTS_FLAG_REEMIT_PAT_PMT }, 0, INT_MAX,
      AV_OPT_FLAG_ENCODING_PARAM, "mpegts_flags" },
    { "latm", "Use LATM packetization for AAC",
      0, AV_OPT_TYPE_CONST, { .i64 = MPEGTS_FLAG_AAC_LATM }, 0, INT_MAX,
      AV_OPT_FLAG_ENCODING_PARAM, "mpegts_flags" },
    // backward compatibility
    { "resend_headers", "Reemit PAT/PMT before writing the next packet",
      offsetof(MpegTSWrite, reemit_pat_pmt), AV_OPT_TYPE_INT,
      { .i64 = 0 }, 0, INT_MAX, AV_OPT_FLAG_ENCODING_PARAM },
    { "mpegts_copyts", "don't offset dts/pts",
      offsetof(MpegTSWrite, copyts), AV_OPT_TYPE_INT,
      { .i64 = -1 }, -1, 1, AV_OPT_FLAG_ENCODING_PARAM },
    { "tables_version", "set PAT, PMT and SDT version",
      offsetof(MpegTSWrite, tables_version), AV_OPT_TYPE_INT,
      { .i64 = 0 }, 0, 31, AV_OPT_FLAG_ENCODING_PARAM },
    { "omit_video_pes_length", "Omit the PES packet length for video packets",
      offsetof(MpegTSWrite, omit_video_pes_length), AV_OPT_TYPE_INT,
      { .i64 = 1 }, 0, 1, AV_OPT_FLAG_ENCODING_PARAM },
    { "pcr_period", "PCR retransmission time",
      offsetof(MpegTSWrite, pcr_period), AV_OPT_TYPE_INT,
      { .i64 = PCR_RETRANS_TIME }, 0, INT_MAX, AV_OPT_FLAG_ENCODING_PARAM },
    { NULL },
};

static const AVClass mpegts_muxer_class = {
    .class_name = "MPEGTS muxer",
    .item_name  = av_default_item_name,
    .option     = options,
    .version    = LIBAVUTIL_VERSION_INT,
};

AVOutputFormat ff_mpegts_muxer = {
    .name           = "mpegts",
    .long_name      = NULL_IF_CONFIG_SMALL("MPEG-TS (MPEG-2 Transport Stream)"),
    .mime_type      = "video/MP2T",
    .extensions     = "ts,m2t,m2ts,mts",
    .priv_data_size = sizeof(MpegTSWrite),
    .audio_codec    = AV_CODEC_ID_MP2,
    .video_codec    = AV_CODEC_ID_MPEG2VIDEO,
    .write_header   = mpegts_write_header,
    .write_packet   = mpegts_write_packet,
    .write_trailer  = mpegts_write_end,
    .flags          = AVFMT_ALLOW_FLUSH,
    .priv_class     = &mpegts_muxer_class,
};<|MERGE_RESOLUTION|>--- conflicted
+++ resolved
@@ -1281,13 +1281,9 @@
 
         do {
             p = avpriv_find_start_code(p, buf_end, &state);
-<<<<<<< HEAD
-            av_dlog(s, "nal %d\n", state & 0x1f);
+            av_log(s, AV_LOG_TRACE, "nal %d\n", state & 0x1f);
             if ((state & 0x1f) == 7)
                 extradd = 0;
-=======
-            av_log(s, AV_LOG_TRACE, "nal %d\n", state & 0x1f);
->>>>>>> 1a3eb042
         } while (p < buf_end && (state & 0x1f) != 9 &&
                  (state & 0x1f) != 5 && (state & 0x1f) != 1);
 
