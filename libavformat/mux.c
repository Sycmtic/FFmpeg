--- conflicted
+++ resolved
@@ -199,11 +199,7 @@
     }
     if (id != AV_CODEC_ID_NONE)
         return 0;
-<<<<<<< HEAD
-    if (tag >= 0 && (st->codec->strict_std_compliance >= FF_COMPLIANCE_NORMAL))
-=======
-    if (tag && (s->strict_std_compliance >= FF_COMPLIANCE_NORMAL))
->>>>>>> 91e8d2eb
+    if (tag >= 0 && (s->strict_std_compliance >= FF_COMPLIANCE_NORMAL))
         return 0;
     return 1;
 }
