--- conflicted
+++ resolved
@@ -25,11 +25,6 @@
 FATE_LAVF-$(CONFIG_YUV4MPEGPIPE_MUXER)                               += yuv4mpeg
 
 FATE_LAVF += $(FATE_LAVF-yes:%=fate-lavf-%)
-<<<<<<< HEAD
-FATE_LAVF_PIXFMT-$(CONFIG_SCALE_FILTER) += fate-lavf-pixfmt
-FATE_LAVF += $(FATE_LAVF_PIXFMT-yes)
-=======
->>>>>>> 896fe15d
 
 $(FATE_LAVF): $(AREF) $(VREF)
 $(FATE_LAVF): CMD = lavftest
